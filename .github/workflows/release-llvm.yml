name: Release LLVM

on:
  workflow_dispatch:
    inputs:
      llvm_version:
        type: string
        required: true
        description: llvm version in "x.x.x" format, e.g. "18.1.8"

env:
  CARGO_TERM_COLOR: always

jobs:
  create-release:
    runs-on: ubuntu-latest
    permissions:
      contents: write
    outputs:
      version: ${{ steps.resolve-version.outputs.version }}
    steps:
      - id: resolve-version
        run: |
<<<<<<< HEAD
          echo "version=${{ inputs.llvm_version }}-revive.${GITHUB_SHA:0:7}" >> $GITHUB_OUTPUT
=======
          echo "version=llvm-${{ inputs.llvm_version }}-revive.${GITHUB_SHA:0:7}" >> $GITHUB_OUTPUT
>>>>>>> 75a83af4

      - name: create release
        uses: softprops/action-gh-release@v2
        with:
          name: "LLVM binaries release: ${{ steps.resolve-version.outputs.version }}"
          body: "This release includes binaries of LLVM, used to compile revive itself"
          make_latest: "false"
          tag_name: ${{ steps.resolve-version.outputs.version }}

  build-macos:
    strategy:
      matrix:
        os: [macos-14, macos-13]
        include:
          - os: macos-13
            arch: x64
          - os: macos-14
            arch: arm64
    needs: create-release
    runs-on: ${{ matrix.os }}
    name: "build-macos-${{ matrix.arch }}"
    env:
      RUST_LOG: trace
    permissions:
      contents: write # for uploading assets to release
    steps:
      - uses: actions/checkout@v4

      - name: install macos deps
        run: |
          brew install ninja

      - name: versions
        run: |
          rustup show
          cargo --version
          cmake --version
          echo "bash:" && bash --version
          echo "ninja:" && ninja --version
          echo "clang:" && clang --version

      - name: Build LLVM
        run: |
          make install-llvm

      - name: clean
        # check removed files
        run: |
          cd target-llvm/gnu/target-final/bin/
          rm diagtool llvm-libtool-darwin llvm-lipo llvm-pdbutil llvm-dwarfdump llvm-nm llvm-readobj llvm-cfi-verify \
             sancov llvm-debuginfo-analyzer llvm-objdump llvm-profgen llvm-extract llvm-jitlink llvm-c-test llvm-gsymutil llvm-dwp \
             dsymutil llvm-dwarfutil llvm-exegesis lli clang-rename bugpoint clang-extdef-mapping clang-refactor c-index-test \
             llvm-reduce llvm-lto clang-linker-wrapper llc llvm-lto2

      - name: package artifacts
        run: |
          tar -czf "${{ needs.create-release.outputs.version }}-macos-${{ matrix.arch }}.tar.gz" target-llvm/gnu/target-final

      - name: upload archive to release
        uses: softprops/action-gh-release@v2
        with:
          make_latest: "false"
          tag_name: ${{ needs.create-release.outputs.version }}
          files: |
            ${{ needs.create-release.outputs.version }}-macos-${{ matrix.arch }}.tar.gz


  build-linux-all:
    needs: create-release
    runs-on: parity-large
    env:
      RUST_LOG: trace
    permissions:
      contents: write # for uploading assets to release
    steps:
      - uses: actions/checkout@v4

      - name: install linux deps
        run: |
          sudo apt-get update && sudo apt-get install -y cmake ninja-build curl git libssl-dev pkg-config clang lld musl

      - uses: actions-rust-lang/setup-rust-toolchain@v1
        with:
          toolchain: stable
          components: rust-src
          target: wasm32-unknown-emscripten
          rustflags: ""

      - name: versions
        run: |
          rustup show
          cargo --version
          cmake --version
          echo "bash:" && bash --version
          echo "ninja:" && ninja --version
          echo "clang:" && clang --version

      - name: Build host LLVM
        run: |
          make install-llvm

      - name: Build gnu LLVM
        run: |
          revive-llvm clone
          revive-llvm build --llvm-projects lld --llvm-projects clang

      - name: Build musl LLVM
        run: |
          revive-llvm --target-env musl build --llvm-projects lld --llvm-projects clang

      - name: Build emscripten LLVM
        run: |
          revive-llvm --target-env emscripten clone
          source emsdk/emsdk_env.sh
          revive-llvm --target-env emscripten build --llvm-projects lld

      - name: clean
        # check removed files
        run: |
          for target in gnu emscripten musl; do
            cd target-llvm/${target}/target-final/bin/
            rm -rf diagtool llvm-libtool-darwin llvm-lipo llvm-pdbutil llvm-dwarfdump llvm-nm llvm-readobj llvm-cfi-verify \
               sancov llvm-debuginfo-analyzer llvm-objdump llvm-profgen llvm-extract llvm-jitlink llvm-c-test llvm-gsymutil llvm-dwp \
               dsymutil llvm-dwarfutil llvm-exegesis lli clang-rename bugpoint clang-extdef-mapping clang-refactor c-index-test \
               llvm-reduce llvm-lto clang-linker-wrapper llc llvm-lto2 llvm-otool llvm-readelf
            cd -
          done

      - name: package artifacts
        run: |
          tar -czf "${{ needs.create-release.outputs.version }}-x86_64-linux-gnu-linux.tar.gz" target-llvm/gnu/target-final
          tar -czf "${{ needs.create-release.outputs.version }}-x86_64-linux-musl.tar.gz" target-llvm/musl/target-final
          tar -czf "${{ needs.create-release.outputs.version }}-wasm32-unknown-emscripten.tar.gz" target-llvm/emscripten/target-final

      - name: upload archive to release
        uses: softprops/action-gh-release@v2
        with:
          make_latest: "false"
          tag_name: ${{ needs.create-release.outputs.version }}
          files: |
            ${{ needs.create-release.outputs.version }}-x86_64-linux-gnu-linux.tar.gz
            ${{ needs.create-release.outputs.version }}-x86_64-linux-musl.tar.gz
            ${{ needs.create-release.outputs.version }}-wasm32-unknown-emscripten.tar.gz<|MERGE_RESOLUTION|>--- conflicted
+++ resolved
@@ -21,11 +21,7 @@
     steps:
       - id: resolve-version
         run: |
-<<<<<<< HEAD
-          echo "version=${{ inputs.llvm_version }}-revive.${GITHUB_SHA:0:7}" >> $GITHUB_OUTPUT
-=======
           echo "version=llvm-${{ inputs.llvm_version }}-revive.${GITHUB_SHA:0:7}" >> $GITHUB_OUTPUT
->>>>>>> 75a83af4
 
       - name: create release
         uses: softprops/action-gh-release@v2
