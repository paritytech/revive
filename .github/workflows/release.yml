<<<<<<< HEAD
name: Release
run-name: Release ${{ github.ref_name }}
on:
  push:
    branches:
      - 'main'

concurrency:
  group: ${{ github.ref }}-${{ github.workflow }}
  cancel-in-progress: true

env:
  #rust-musl-cross:x86_64-musl
  RUST_MUSL_CROSS_IMAGE: messense/rust-musl-cross@sha256:68b86bc7cb2867259e6b233415a665ff4469c28b57763e78c3bfea1c68091561

jobs:

  #
  #
  #
  tag:
    runs-on: ubuntu-24.04
    permissions:
      contents: write
    outputs:
      TAG: ${{ steps.versions.outputs.TAG }}
      PKG_VER: ${{ steps.versions.outputs.PKG_VER }}
    steps:
      - name: Checkout
        uses: actions/checkout@v4
        with:
          fetch-tags: 'true'
          fetch-depth: 0

      - name: Versions
        id: versions
        run: |
          export CURRENT_TAG=$(git describe --tags --abbrev=0 --exclude "llvm-*")
          export PKG_VER=v$(cat Cargo.toml | grep -A 5 package] | grep version | cut -d '=' -f 2 | tr -d '"' | tr -d " ")
          echo "Current tag $CURRENT_TAG"
          echo "Package version $PKG_VER"
          #
          echo "PKG_VER=$PKG_VER" >> $GITHUB_OUTPUT
          if [ $CURRENT_TAG == $PKG_VER  ];
            then
              echo "Tag is up to date. Nothing to do.";
              export TAG=old;
            else
              echo "Tag was updated.";
              export TAG=new;
            fi
          echo "TAG=$TAG" >> $GITHUB_OUTPUT

  #
  #
  #
  build-linux-all:
    if: ${{ needs.tag.outputs.TAG == 'new' }}
    runs-on: parity-large
    needs: [tag]
    steps:
      - uses: actions/checkout@v4

      - name: install linux deps
        run: |
          sudo apt-get update && sudo apt-get install -y cmake ninja-build \
          curl git libssl-dev pkg-config clang lld musl

      - name: Install Rust stable toolchain
        uses: actions-rust-lang/setup-rust-toolchain@v1
        with:
          toolchain: stable
          components: rust-src
          target: wasm32-unknown-emscripten
          rustflags: ""

      - name: versions
        run: |
          rustup show
          cargo --version
          cmake --version
          echo "bash:" && bash --version
          echo "ninja:" && ninja --version
          echo "clang:" && clang --version

      - name: build revive-llvm
        run: make install-llvm-builder

      # musl LLVM

      - name: llvm-musl-cache restore
        id: llvm-musl-cache
        uses: actions/cache/restore@v4
        with:
          path: target-llvm/musl/target-final
          key: llvm-linux-musl-${{ hashFiles('crates/solidity/**') }}

      - name: Build musl LLVM
        if: steps.llvm-musl-cache.outputs.cache-hit != 'true'
        run: |
          revive-llvm --target-env musl clone
          revive-llvm --target-env musl build --llvm-projects lld --llvm-projects clang

      - name: llvm-musl-cache save
        if: steps.llvm-musl-cache.outputs.cache-hit != 'true'
        uses: actions/cache/save@v4
        with:
          path: target-llvm/musl/target-final
          key: llvm-linux-musl-${{ hashFiles('crates/solidity/**') }}

      # emscripten LLVM

      - name: llvm-emscripten-cache restore
        id: llvm-emscripten-cache
        uses: actions/cache/restore@v4
        with:
          path: |
            target-llvm/emscripten/target-final
            emsdk
          key: llvm-linux-emscripten-${{ hashFiles('crates/solidity/**') }}

      - name: Build emscripten LLVM
        if: steps.llvm-emscripten-cache.outputs.cache-hit != 'true'
        run: |
          revive-llvm --target-env emscripten clone
          source emsdk/emsdk_env.sh
          revive-llvm --target-env emscripten build --llvm-projects lld

      - name: llvm-emscripten-cache save
        if: steps.llvm-emscripten-cache.outputs.cache-hit != 'true'
        uses: actions/cache/save@v4
        with:
          path: |
            target-llvm/emscripten/target-final
            emsdk
          key: llvm-linux-emscripten-${{ hashFiles('crates/solidity/**') }}

      # Build revive

      - name: build musl
        run: |
          mkdir resolc-out
          docker run -v $PWD:/opt/revive $RUST_MUSL_CROSS_IMAGE /bin/bash -c "
           cd /opt/revive
           apt update && apt upgrade -y && apt install -y pkg-config
           export LLVM_SYS_181_PREFIX=/opt/revive/target-llvm/musl/target-final
           make install-bin
           cp /root/.cargo/bin/resolc /opt/revive/resolc-out/resolc
           "

      - name: check musl
        run: |
          mkdir solc
          curl -sSLo solc/solc https://github.com/ethereum/solidity/releases/download/v0.8.28/solc-static-linux
          chmod +x solc/solc
          PATH=$PWD/solc:$PATH
          result=$(./resolc-out/resolc --bin crates/integration/contracts/flipper.sol)
          echo $result
          if [[ $result == *'0x50564d'* ]]; then exit 0; else exit 1; fi

      - name: Set Up Node.js
        uses: actions/setup-node@v3
        with:
          node-version: "20"

      - name: build wasm
        run: |
          export LLVM_SYS_181_PREFIX=$PWD/target-llvm/musl/target-final
          export REVIVE_LLVM_TARGET_PREFIX=$PWD/target-llvm/emscripten/target-final
          source emsdk/emsdk_env.sh
          rustup target add wasm32-unknown-emscripten
          make install-wasm

      - name: check wasm
        run: |
          curl -sSLo solc/soljson.js https://github.com/ethereum/solidity/releases/download/v0.8.28/soljson.js
          node -e "
          const soljson = require('solc/soljson');
          const createRevive = require('./target/wasm32-unknown-emscripten/release/resolc.js');

          const compiler = createRevive();
          compiler.soljson = soljson;

          const standardJsonInput =
          {
            language: 'Solidity',
            sources: {
              'MyContract.sol': {
                content: 'pragma solidity ^0.8.0; contract MyContract { function greet() public pure returns (string memory) { return \'Hello\'; } }',
              },
            },
            settings: { optimizer: { enabled: false } }
          };

          compiler.writeToStdin(JSON.stringify(standardJsonInput));
          compiler.callMain(['--standard-json']);

          const stdout = compiler.readFromStdout();
          const stderr = compiler.readFromStderr();

          if (stderr) { console.error(stderr); process.exit(1); }

          let out = JSON.parse(stdout);
          let bytecode = out.contracts['MyContract.sol']['MyContract'].evm.bytecode.object
          console.log(bytecode);

          if(!bytecode.startsWith('50564d')) { process.exit(1); }
          "

      - uses: actions/upload-artifact@v4
        with:
          name: revive-wasm
          path: |
            ./target/wasm32-unknown-emscripten/release/resolc.js
            ./target/wasm32-unknown-emscripten/release/resolc.wasm
            ./target/wasm32-unknown-emscripten/release/resolc_web.js
          retention-days: 1

      - uses: actions/upload-artifact@v4
        with:
          name: revive-linux
          path: |
            ./resolc-out/resolc
          retention-days: 1

  #
  #
  #
  create-release:
    needs: [tag, build-linux-all]
    runs-on: ubuntu-24.04
    permissions:
      contents: write
    outputs:
      upload_url: ${{ steps.create_release.outputs.result }}
    steps:
      - uses: actions/checkout@v4

      - name: Create/update tag
        id: tag
        uses: actions/github-script@v7
        with:
          result-encoding: string
          script: |
            await github.rest.git.createRef({
              owner: context.repo.owner,
              repo: context.repo.repo,
              ref: 'refs/tags/${{ needs.tag.outputs.PKG_VER }}',
              sha: context.sha
            })

      - name: get relese notes
        id: get-notes
        run: |
          {
            echo 'releaseNotes<<EOF'
            sed '/^## ${{ needs.tag.outputs.PKG_VER }}/,/^## v/!d' CHANGELOG.md | sed -e '1d' -e '$d'
            echo EOF
          } >> "$GITHUB_OUTPUT"


      - name: Create release
        id: create_release
        env:
         releaseNotes: ${{ steps.get-notes.outputs.releaseNotes }}
         version: ${{ needs.tag.outputs.PKG_VER }}
        uses: actions/github-script@v7
        with:
          result-encoding: string
          script: |
            let response = await github.rest.repos.createRelease({
                owner: context.repo.owner,
                repo: context.repo.repo,
                tag_name: process.env.version,
                name: process.env.version,
                body: process.env.releaseNotes,
                draft: true,
                prerelease: true
            });
            console.log(response);
            return response.data.upload_url;

      - name: Log
        run: |
          echo "tag result:   ${{ needs.tag.outputs.TAG }}"
          echo "pkg version:  ${{ needs.tag.outputs.PKG_VER }}"

  #
  #
  #
  upload-assets:
    runs-on: ubuntu-24.04
    needs: [create-release]
    permissions:
      contents: write
    steps:

      - name: Download Artifact
        uses: actions/download-artifact@v4
        with:
          name: revive-wasm
          path: resolc/

      - name: Download Artifact
        uses: actions/download-artifact@v4
        with:
          name: revive-linux
          path: resolc/

      - name: upload resolc
        uses: actions/upload-release-asset@v1
        env:
          GITHUB_TOKEN: ${{ secrets.GITHUB_TOKEN }}
        with:
          upload_url: ${{ needs.create-release.outputs.upload_url }}
          asset_path: ./resolc/resolc
          asset_name: resolc-static-linux
          asset_content_type: application/octet-stream

      - name: upload resolc.js
        uses: actions/upload-release-asset@v1
        env:
          GITHUB_TOKEN: ${{ secrets.GITHUB_TOKEN }}
        with:
          upload_url: ${{ needs.create-release.outputs.upload_url }}
          asset_path: ./resolc/resolc.js
          asset_name: resolc.js
          asset_content_type: application/octet-stream

      - name: upload resolc.wasm
        uses: actions/upload-release-asset@v1
        env:
          GITHUB_TOKEN: ${{ secrets.GITHUB_TOKEN }}
        with:
          upload_url: ${{ needs.create-release.outputs.upload_url }}
          asset_path: ./resolc/resolc.wasm
          asset_name: resolc.wasm
          asset_content_type: application/octet-stream

      - name: upload resolc_web.js
        uses: actions/upload-release-asset@v1
        env:
          GITHUB_TOKEN: ${{ secrets.GITHUB_TOKEN }}
        with:
          upload_url: ${{ needs.create-release.outputs.upload_url }}
          asset_path: ./resolc/resolc_web.js
          asset_name: resolc_web.js
          asset_content_type: application/octet-stream
=======
name: Release
run-name: Release ${{ github.ref_name }}
on:
  push:
    branches:
      - "main"

concurrency:
  group: ${{ github.ref }}-${{ github.workflow }}
  cancel-in-progress: true

env:
  #rust-musl-cross:x86_64-musl
  RUST_MUSL_CROSS_IMAGE: messense/rust-musl-cross@sha256:68b86bc7cb2867259e6b233415a665ff4469c28b57763e78c3bfea1c68091561
  RUST_LOG: trace

jobs:
  tag:
    runs-on: ubuntu-24.04
    permissions:
      contents: write
    outputs:
      TAG: ${{ steps.versions.outputs.TAG }}
      PKG_VER: ${{ steps.versions.outputs.PKG_VER }}
      RELEASE_NOTES: ${{ steps.versions.outputs.RELEASE_NOTES }}
    steps:
      - name: Checkout
        uses: actions/checkout@v4
        with:
          fetch-tags: "true"
          fetch-depth: 0

      - name: Versions
        id: versions
        run: |
          export CURRENT_TAG=$(git describe --tags --abbrev=0 --exclude "llvm-*")
          export PKG_VER=v$(cat Cargo.toml | grep -A 5 package] | grep version | cut -d '=' -f 2 | tr -d '"' | tr -d " ")
          echo "Current tag $CURRENT_TAG"
          echo "Package version $PKG_VER"
          #
          echo "PKG_VER=$PKG_VER" >> $GITHUB_OUTPUT
          if [[ $CURRENT_TAG == $PKG_VER  ]];
            then
              echo "Tag is up to date. Nothing to do.";
              export TAG=old;
            else
              echo "Tag was updated.";
              export TAG=new;
            fi
          echo "TAG=$TAG" >> $GITHUB_OUTPUT
          
          # Generating release notes early, in order to avoid checkout at the last step
          export RELEASE_NOTES="$(sed '/^## '${PKG_VER}'/,/^## v/!d' CHANGELOG.md | sed -e '1d' -e '$d')"
          
          echo "Release notes:"
          echo "$RELEASE_NOTES"
          
          echo 'RELEASE_NOTES<<EOF' >> $GITHUB_OUTPUT
          echo "$RELEASE_NOTES" >> $GITHUB_OUTPUT
          echo 'EOF' >> $GITHUB_OUTPUT

  build-macos:
    strategy:
      matrix:
        os: [macos-14, macos-13]
        include:
          - os: macos-13
            arch: x64
          - os: macos-14
            arch: arm64
    if: ${{ needs.tag.outputs.TAG == 'new' }}
    runs-on: ${{ matrix.os }}
    name: "build-macos-${{ matrix.arch }}"
    needs: [tag]
    steps:
      - uses: actions/checkout@v4

      - name: Get latest macos ${{ matrix.arch }} LLVM release artifact
        id: get-llvm-artifact
        uses: actions/github-script@v7
        with:
          result-encoding: string
          script: |
            const getReleaseArtifact = require("./.github/workflows/get-release-artifact.js");
            return await getReleaseArtifact({ 
              octokit: github, 
              context, 
              releasePrefix: "llvm-",
              artifactSuffix: "-macos-${{ matrix.arch }}"
            });

      - uses: actions-rust-lang/setup-rust-toolchain@v1
        with:
          toolchain: stable
          components: rust-src
          target: wasm32-unknown-emscripten
          rustflags: ""

      - name: install macos deps
        run: |
          brew install ninja

      - name: versions
        run: |
          rustup show
          cargo --version
          cmake --version
          echo "bash:" && bash --version
          echo "ninja:" && ninja --version
          echo "clang:" && clang --version

      - name: download llvm
        run: |
          curl -L -o llvm.tar.gz "${{ steps.get-llvm-artifact.outputs.result }}"
          tar -xvf llvm.tar.gz

      - name: build revive
        run: |
          export LLVM_SYS_181_PREFIX=$PWD/target-llvm/gnu/target-final
          make install-bin
          cp ./target/release/resolc ./target/release/resolc-${{ matrix.arch }}

      - name: check revive
        run: |
          mkdir solc
          curl -sSLo solc/solc https://github.com/ethereum/solidity/releases/download/v0.8.28/solc-macos
          chmod +x solc/solc
          PATH=$PWD/solc:$PATH
          result=$(./target/release/resolc-${{ matrix.arch }} --bin crates/integration/contracts/flipper.sol)
          echo $result
          if [[ $result == *'0x50564d'* ]]; then exit 0; else exit 1; fi

      - uses: actions/upload-artifact@v4
        with:
          name: "revive-macos-${{ matrix.arch }}"
          path: |
            ./target/release/resolc-${{ matrix.arch }}
          retention-days: 1

  macos-universal-binary:
    runs-on: macos-14
    needs: [build-macos]
    steps:
      - uses: actions/download-artifact@v4
        with:
          pattern: revive-macos-*
          path: revive-macos

      - name: run lipo
        run: |
          lipo revive-macos/revive-macos-arm64/resolc-arm64 revive-macos/revive-macos-x64/resolc-x64 -create -output resolc-macos

      - name: compress macos artifact
        run: |
          tar -czf resolc-macos.tar.gz ./resolc-macos

      - uses: actions/upload-artifact@v4
        with:
          name: revive-macos
          path: |
            resolc-macos.tar.gz
          retention-days: 1

  build-linux-all:
    if: ${{ needs.tag.outputs.TAG == 'new' }}
    runs-on: parity-large
    needs: [tag]
    steps:
      - uses: actions/checkout@v4

      - name: Get latest linux LLVM release artifact
        id: get-llvm-musl-artifact
        uses: actions/github-script@v7
        with:
          result-encoding: string
          script: |
            const getReleaseArtifact = require("./.github/workflows/get-release-artifact.js")
            return await getReleaseArtifact({
              octokit: github,
              context,
              releasePrefix: "llvm-",
              artifactSuffix: "-x86_64-linux-musl"
            })

      - name: install linux deps
        run: |
          sudo apt-get update && sudo apt-get install -y cmake ninja-build \
          curl git libssl-dev pkg-config clang lld musl

      - uses: actions-rust-lang/setup-rust-toolchain@v1
        with:
          toolchain: stable
          components: rust-src
          target: wasm32-unknown-emscripten
          rustflags: ""

      - name: versions
        run: |
          rustup show
          cargo --version
          cmake --version
          echo "bash:" && bash --version
          echo "ninja:" && ninja --version
          echo "clang:" && clang --version

      - name: download llvm
        run: |
          curl -L -o llvm.tar.gz "${{ steps.get-llvm-musl-artifact.outputs.result }}"
          tar -xvf llvm.tar.gz

      # Build revive

      - name: build musl
        run: |
          mkdir resolc-out
          docker run -v $PWD:/opt/revive $RUST_MUSL_CROSS_IMAGE /bin/bash -c "
           cd /opt/revive
           apt update && apt upgrade -y && apt install -y pkg-config
           export LLVM_SYS_181_PREFIX=/opt/revive/target-llvm/musl/target-final
           make install-bin
           cp /root/.cargo/bin/resolc /opt/revive/resolc-out/resolc-static-linux
           "

      - name: check musl
        run: |
          mkdir solc
          curl -sSLo solc/solc https://github.com/ethereum/solidity/releases/download/v0.8.28/solc-static-linux
          chmod +x solc/solc
          PATH=$PWD/solc:$PATH
          result=$(./resolc-out/resolc-static-linux --bin crates/integration/contracts/flipper.sol)
          echo $result
          if [[ $result == *'0x50564d'* ]]; then exit 0; else exit 1; fi

      - name: compress musl artifact
        run: |
          tar --strip-components 1 -czf resolc-static-linux.tar.gz ./resolc-out/resolc-static-linux

      - uses: actions/upload-artifact@v4
        with:
          name: revive-linux
          path: |
            ./resolc-static-linux.tar.gz
          retention-days: 1

      - name: Set Up Node.js
        uses: actions/setup-node@v3
        with:
          node-version: "20"

      - name: Get latest emscripten LLVM release artifact
        id: get-llvm-emscripten-artifact
        uses: actions/github-script@v7
        with:
          result-encoding: string
          script: |
            const getReleaseArtifact = require("./.github/workflows/get-release-artifact.js")
            return await getReleaseArtifact({
              octokit: github,
              context,
              releasePrefix: "llvm-",
              artifactSuffix: "-wasm32-unknown-emscripten"
            })

      - name: download llvm
        run: |
          curl -L -o llvm.tar.gz "${{ steps.get-llvm-emscripten-artifact.outputs.result }}"
          tar -xvf llvm.tar.gz

      - name: build wasm
        run: |
          make install-llvm-builder
          revive-llvm --target-env emscripten clone
          export LLVM_SYS_181_PREFIX=$PWD/target-llvm/musl/target-final
          export REVIVE_LLVM_TARGET_PREFIX=$PWD/target-llvm/emscripten/target-final
          source emsdk/emsdk_env.sh
          rustup target add wasm32-unknown-emscripten
          make install-wasm

      - name: check wasm
        run: |
          curl -sSLo solc/soljson.js https://github.com/ethereum/solidity/releases/download/v0.8.28/soljson.js
          node -e "
          const soljson = require('solc/soljson');
          const createRevive = require('./target/wasm32-unknown-emscripten/release/resolc.js');

          const compiler = createRevive();
          compiler.soljson = soljson;

          const standardJsonInput =
          {
            language: 'Solidity',
            sources: {
              'MyContract.sol': {
                content: 'pragma solidity ^0.8.0; contract MyContract { function greet() public pure returns (string memory) { return \'Hello\'; } }',
              },
            },
            settings: { optimizer: { enabled: false } }
          };

          compiler.writeToStdin(JSON.stringify(standardJsonInput));
          compiler.callMain(['--standard-json']);

          // Collect output
          const stdout = compiler.readFromStdout();
          const stderr = compiler.readFromStderr();

          if (stderr) { console.error(stderr); process.exit(1); }

          let out = JSON.parse(stdout);
          let bytecode = out.contracts['MyContract.sol']['MyContract'].evm.bytecode.object
          console.log(bytecode);

          if(!bytecode.startsWith('50564d')) { process.exit(1); }
          "

      - name: compress wasm artifact
        run: |
          tar --strip-components 3 -czf resolc-wasm.tar.gz \
            ./target/wasm32-unknown-emscripten/release/resolc.js \
            ./target/wasm32-unknown-emscripten/release/resolc.wasm \
            ./target/wasm32-unknown-emscripten/release/resolc_web.js

      - uses: actions/upload-artifact@v4
        with:
          name: revive-wasm
          path: |
            resolc-wasm.tar.gz
          retention-days: 1

  create-release:
    needs: [tag, build-linux-all, macos-universal-binary]
    runs-on: ubuntu-24.04
    permissions:
      contents: write
    outputs:
      upload_url: ${{ steps.create_release.outputs.result }}
    steps:
      - name: Download revive-wasm
        uses: actions/download-artifact@v4
        with:
          name: revive-wasm
          path: resolc-wasm/

      - name: Download revive-linux
        uses: actions/download-artifact@v4
        with:
          name: revive-linux
          path: resolc-linux/

      - name: Download revive-macos
        uses: actions/download-artifact@v4
        with:
          name: revive-macos
          path: resolc-macos/

      - name: create-release
        uses: softprops/action-gh-release@v2
        with:
          body: ${{ needs.tag.outputs.RELEASE_NOTES }}
          tag_name: ${{ needs.tag.outputs.PKG_VER }}
          name: ${{ needs.tag.outputs.PKG_VER }}
          draft: true
          files: |
            ./resolc-linux/resolc-static-linux.tar.gz
            ./resolc-macos/resolc-macos.tar.gz
            ./resolc-wasm/resolc-wasm.tar.gz
>>>>>>> 75a83af4
<|MERGE_RESOLUTION|>--- conflicted
+++ resolved
@@ -1,717 +1,366 @@
-<<<<<<< HEAD
-name: Release
-run-name: Release ${{ github.ref_name }}
-on:
-  push:
-    branches:
-      - 'main'
-
-concurrency:
-  group: ${{ github.ref }}-${{ github.workflow }}
-  cancel-in-progress: true
-
-env:
-  #rust-musl-cross:x86_64-musl
-  RUST_MUSL_CROSS_IMAGE: messense/rust-musl-cross@sha256:68b86bc7cb2867259e6b233415a665ff4469c28b57763e78c3bfea1c68091561
-
-jobs:
-
-  #
-  #
-  #
-  tag:
-    runs-on: ubuntu-24.04
-    permissions:
-      contents: write
-    outputs:
-      TAG: ${{ steps.versions.outputs.TAG }}
-      PKG_VER: ${{ steps.versions.outputs.PKG_VER }}
-    steps:
-      - name: Checkout
-        uses: actions/checkout@v4
-        with:
-          fetch-tags: 'true'
-          fetch-depth: 0
-
-      - name: Versions
-        id: versions
-        run: |
-          export CURRENT_TAG=$(git describe --tags --abbrev=0 --exclude "llvm-*")
-          export PKG_VER=v$(cat Cargo.toml | grep -A 5 package] | grep version | cut -d '=' -f 2 | tr -d '"' | tr -d " ")
-          echo "Current tag $CURRENT_TAG"
-          echo "Package version $PKG_VER"
-          #
-          echo "PKG_VER=$PKG_VER" >> $GITHUB_OUTPUT
-          if [ $CURRENT_TAG == $PKG_VER  ];
-            then
-              echo "Tag is up to date. Nothing to do.";
-              export TAG=old;
-            else
-              echo "Tag was updated.";
-              export TAG=new;
-            fi
-          echo "TAG=$TAG" >> $GITHUB_OUTPUT
-
-  #
-  #
-  #
-  build-linux-all:
-    if: ${{ needs.tag.outputs.TAG == 'new' }}
-    runs-on: parity-large
-    needs: [tag]
-    steps:
-      - uses: actions/checkout@v4
-
-      - name: install linux deps
-        run: |
-          sudo apt-get update && sudo apt-get install -y cmake ninja-build \
-          curl git libssl-dev pkg-config clang lld musl
-
-      - name: Install Rust stable toolchain
-        uses: actions-rust-lang/setup-rust-toolchain@v1
-        with:
-          toolchain: stable
-          components: rust-src
-          target: wasm32-unknown-emscripten
-          rustflags: ""
-
-      - name: versions
-        run: |
-          rustup show
-          cargo --version
-          cmake --version
-          echo "bash:" && bash --version
-          echo "ninja:" && ninja --version
-          echo "clang:" && clang --version
-
-      - name: build revive-llvm
-        run: make install-llvm-builder
-
-      # musl LLVM
-
-      - name: llvm-musl-cache restore
-        id: llvm-musl-cache
-        uses: actions/cache/restore@v4
-        with:
-          path: target-llvm/musl/target-final
-          key: llvm-linux-musl-${{ hashFiles('crates/solidity/**') }}
-
-      - name: Build musl LLVM
-        if: steps.llvm-musl-cache.outputs.cache-hit != 'true'
-        run: |
-          revive-llvm --target-env musl clone
-          revive-llvm --target-env musl build --llvm-projects lld --llvm-projects clang
-
-      - name: llvm-musl-cache save
-        if: steps.llvm-musl-cache.outputs.cache-hit != 'true'
-        uses: actions/cache/save@v4
-        with:
-          path: target-llvm/musl/target-final
-          key: llvm-linux-musl-${{ hashFiles('crates/solidity/**') }}
-
-      # emscripten LLVM
-
-      - name: llvm-emscripten-cache restore
-        id: llvm-emscripten-cache
-        uses: actions/cache/restore@v4
-        with:
-          path: |
-            target-llvm/emscripten/target-final
-            emsdk
-          key: llvm-linux-emscripten-${{ hashFiles('crates/solidity/**') }}
-
-      - name: Build emscripten LLVM
-        if: steps.llvm-emscripten-cache.outputs.cache-hit != 'true'
-        run: |
-          revive-llvm --target-env emscripten clone
-          source emsdk/emsdk_env.sh
-          revive-llvm --target-env emscripten build --llvm-projects lld
-
-      - name: llvm-emscripten-cache save
-        if: steps.llvm-emscripten-cache.outputs.cache-hit != 'true'
-        uses: actions/cache/save@v4
-        with:
-          path: |
-            target-llvm/emscripten/target-final
-            emsdk
-          key: llvm-linux-emscripten-${{ hashFiles('crates/solidity/**') }}
-
-      # Build revive
-
-      - name: build musl
-        run: |
-          mkdir resolc-out
-          docker run -v $PWD:/opt/revive $RUST_MUSL_CROSS_IMAGE /bin/bash -c "
-           cd /opt/revive
-           apt update && apt upgrade -y && apt install -y pkg-config
-           export LLVM_SYS_181_PREFIX=/opt/revive/target-llvm/musl/target-final
-           make install-bin
-           cp /root/.cargo/bin/resolc /opt/revive/resolc-out/resolc
-           "
-
-      - name: check musl
-        run: |
-          mkdir solc
-          curl -sSLo solc/solc https://github.com/ethereum/solidity/releases/download/v0.8.28/solc-static-linux
-          chmod +x solc/solc
-          PATH=$PWD/solc:$PATH
-          result=$(./resolc-out/resolc --bin crates/integration/contracts/flipper.sol)
-          echo $result
-          if [[ $result == *'0x50564d'* ]]; then exit 0; else exit 1; fi
-
-      - name: Set Up Node.js
-        uses: actions/setup-node@v3
-        with:
-          node-version: "20"
-
-      - name: build wasm
-        run: |
-          export LLVM_SYS_181_PREFIX=$PWD/target-llvm/musl/target-final
-          export REVIVE_LLVM_TARGET_PREFIX=$PWD/target-llvm/emscripten/target-final
-          source emsdk/emsdk_env.sh
-          rustup target add wasm32-unknown-emscripten
-          make install-wasm
-
-      - name: check wasm
-        run: |
-          curl -sSLo solc/soljson.js https://github.com/ethereum/solidity/releases/download/v0.8.28/soljson.js
-          node -e "
-          const soljson = require('solc/soljson');
-          const createRevive = require('./target/wasm32-unknown-emscripten/release/resolc.js');
-
-          const compiler = createRevive();
-          compiler.soljson = soljson;
-
-          const standardJsonInput =
-          {
-            language: 'Solidity',
-            sources: {
-              'MyContract.sol': {
-                content: 'pragma solidity ^0.8.0; contract MyContract { function greet() public pure returns (string memory) { return \'Hello\'; } }',
-              },
-            },
-            settings: { optimizer: { enabled: false } }
-          };
-
-          compiler.writeToStdin(JSON.stringify(standardJsonInput));
-          compiler.callMain(['--standard-json']);
-
-          const stdout = compiler.readFromStdout();
-          const stderr = compiler.readFromStderr();
-
-          if (stderr) { console.error(stderr); process.exit(1); }
-
-          let out = JSON.parse(stdout);
-          let bytecode = out.contracts['MyContract.sol']['MyContract'].evm.bytecode.object
-          console.log(bytecode);
-
-          if(!bytecode.startsWith('50564d')) { process.exit(1); }
-          "
-
-      - uses: actions/upload-artifact@v4
-        with:
-          name: revive-wasm
-          path: |
-            ./target/wasm32-unknown-emscripten/release/resolc.js
-            ./target/wasm32-unknown-emscripten/release/resolc.wasm
-            ./target/wasm32-unknown-emscripten/release/resolc_web.js
-          retention-days: 1
-
-      - uses: actions/upload-artifact@v4
-        with:
-          name: revive-linux
-          path: |
-            ./resolc-out/resolc
-          retention-days: 1
-
-  #
-  #
-  #
-  create-release:
-    needs: [tag, build-linux-all]
-    runs-on: ubuntu-24.04
-    permissions:
-      contents: write
-    outputs:
-      upload_url: ${{ steps.create_release.outputs.result }}
-    steps:
-      - uses: actions/checkout@v4
-
-      - name: Create/update tag
-        id: tag
-        uses: actions/github-script@v7
-        with:
-          result-encoding: string
-          script: |
-            await github.rest.git.createRef({
-              owner: context.repo.owner,
-              repo: context.repo.repo,
-              ref: 'refs/tags/${{ needs.tag.outputs.PKG_VER }}',
-              sha: context.sha
-            })
-
-      - name: get relese notes
-        id: get-notes
-        run: |
-          {
-            echo 'releaseNotes<<EOF'
-            sed '/^## ${{ needs.tag.outputs.PKG_VER }}/,/^## v/!d' CHANGELOG.md | sed -e '1d' -e '$d'
-            echo EOF
-          } >> "$GITHUB_OUTPUT"
-
-
-      - name: Create release
-        id: create_release
-        env:
-         releaseNotes: ${{ steps.get-notes.outputs.releaseNotes }}
-         version: ${{ needs.tag.outputs.PKG_VER }}
-        uses: actions/github-script@v7
-        with:
-          result-encoding: string
-          script: |
-            let response = await github.rest.repos.createRelease({
-                owner: context.repo.owner,
-                repo: context.repo.repo,
-                tag_name: process.env.version,
-                name: process.env.version,
-                body: process.env.releaseNotes,
-                draft: true,
-                prerelease: true
-            });
-            console.log(response);
-            return response.data.upload_url;
-
-      - name: Log
-        run: |
-          echo "tag result:   ${{ needs.tag.outputs.TAG }}"
-          echo "pkg version:  ${{ needs.tag.outputs.PKG_VER }}"
-
-  #
-  #
-  #
-  upload-assets:
-    runs-on: ubuntu-24.04
-    needs: [create-release]
-    permissions:
-      contents: write
-    steps:
-
-      - name: Download Artifact
-        uses: actions/download-artifact@v4
-        with:
-          name: revive-wasm
-          path: resolc/
-
-      - name: Download Artifact
-        uses: actions/download-artifact@v4
-        with:
-          name: revive-linux
-          path: resolc/
-
-      - name: upload resolc
-        uses: actions/upload-release-asset@v1
-        env:
-          GITHUB_TOKEN: ${{ secrets.GITHUB_TOKEN }}
-        with:
-          upload_url: ${{ needs.create-release.outputs.upload_url }}
-          asset_path: ./resolc/resolc
-          asset_name: resolc-static-linux
-          asset_content_type: application/octet-stream
-
-      - name: upload resolc.js
-        uses: actions/upload-release-asset@v1
-        env:
-          GITHUB_TOKEN: ${{ secrets.GITHUB_TOKEN }}
-        with:
-          upload_url: ${{ needs.create-release.outputs.upload_url }}
-          asset_path: ./resolc/resolc.js
-          asset_name: resolc.js
-          asset_content_type: application/octet-stream
-
-      - name: upload resolc.wasm
-        uses: actions/upload-release-asset@v1
-        env:
-          GITHUB_TOKEN: ${{ secrets.GITHUB_TOKEN }}
-        with:
-          upload_url: ${{ needs.create-release.outputs.upload_url }}
-          asset_path: ./resolc/resolc.wasm
-          asset_name: resolc.wasm
-          asset_content_type: application/octet-stream
-
-      - name: upload resolc_web.js
-        uses: actions/upload-release-asset@v1
-        env:
-          GITHUB_TOKEN: ${{ secrets.GITHUB_TOKEN }}
-        with:
-          upload_url: ${{ needs.create-release.outputs.upload_url }}
-          asset_path: ./resolc/resolc_web.js
-          asset_name: resolc_web.js
-          asset_content_type: application/octet-stream
-=======
-name: Release
-run-name: Release ${{ github.ref_name }}
-on:
-  push:
-    branches:
-      - "main"
-
-concurrency:
-  group: ${{ github.ref }}-${{ github.workflow }}
-  cancel-in-progress: true
-
-env:
-  #rust-musl-cross:x86_64-musl
-  RUST_MUSL_CROSS_IMAGE: messense/rust-musl-cross@sha256:68b86bc7cb2867259e6b233415a665ff4469c28b57763e78c3bfea1c68091561
-  RUST_LOG: trace
-
-jobs:
-  tag:
-    runs-on: ubuntu-24.04
-    permissions:
-      contents: write
-    outputs:
-      TAG: ${{ steps.versions.outputs.TAG }}
-      PKG_VER: ${{ steps.versions.outputs.PKG_VER }}
-      RELEASE_NOTES: ${{ steps.versions.outputs.RELEASE_NOTES }}
-    steps:
-      - name: Checkout
-        uses: actions/checkout@v4
-        with:
-          fetch-tags: "true"
-          fetch-depth: 0
-
-      - name: Versions
-        id: versions
-        run: |
-          export CURRENT_TAG=$(git describe --tags --abbrev=0 --exclude "llvm-*")
-          export PKG_VER=v$(cat Cargo.toml | grep -A 5 package] | grep version | cut -d '=' -f 2 | tr -d '"' | tr -d " ")
-          echo "Current tag $CURRENT_TAG"
-          echo "Package version $PKG_VER"
-          #
-          echo "PKG_VER=$PKG_VER" >> $GITHUB_OUTPUT
-          if [[ $CURRENT_TAG == $PKG_VER  ]];
-            then
-              echo "Tag is up to date. Nothing to do.";
-              export TAG=old;
-            else
-              echo "Tag was updated.";
-              export TAG=new;
-            fi
-          echo "TAG=$TAG" >> $GITHUB_OUTPUT
-          
-          # Generating release notes early, in order to avoid checkout at the last step
-          export RELEASE_NOTES="$(sed '/^## '${PKG_VER}'/,/^## v/!d' CHANGELOG.md | sed -e '1d' -e '$d')"
-          
-          echo "Release notes:"
-          echo "$RELEASE_NOTES"
-          
-          echo 'RELEASE_NOTES<<EOF' >> $GITHUB_OUTPUT
-          echo "$RELEASE_NOTES" >> $GITHUB_OUTPUT
-          echo 'EOF' >> $GITHUB_OUTPUT
-
-  build-macos:
-    strategy:
-      matrix:
-        os: [macos-14, macos-13]
-        include:
-          - os: macos-13
-            arch: x64
-          - os: macos-14
-            arch: arm64
-    if: ${{ needs.tag.outputs.TAG == 'new' }}
-    runs-on: ${{ matrix.os }}
-    name: "build-macos-${{ matrix.arch }}"
-    needs: [tag]
-    steps:
-      - uses: actions/checkout@v4
-
-      - name: Get latest macos ${{ matrix.arch }} LLVM release artifact
-        id: get-llvm-artifact
-        uses: actions/github-script@v7
-        with:
-          result-encoding: string
-          script: |
-            const getReleaseArtifact = require("./.github/workflows/get-release-artifact.js");
-            return await getReleaseArtifact({ 
-              octokit: github, 
-              context, 
-              releasePrefix: "llvm-",
-              artifactSuffix: "-macos-${{ matrix.arch }}"
-            });
-
-      - uses: actions-rust-lang/setup-rust-toolchain@v1
-        with:
-          toolchain: stable
-          components: rust-src
-          target: wasm32-unknown-emscripten
-          rustflags: ""
-
-      - name: install macos deps
-        run: |
-          brew install ninja
-
-      - name: versions
-        run: |
-          rustup show
-          cargo --version
-          cmake --version
-          echo "bash:" && bash --version
-          echo "ninja:" && ninja --version
-          echo "clang:" && clang --version
-
-      - name: download llvm
-        run: |
-          curl -L -o llvm.tar.gz "${{ steps.get-llvm-artifact.outputs.result }}"
-          tar -xvf llvm.tar.gz
-
-      - name: build revive
-        run: |
-          export LLVM_SYS_181_PREFIX=$PWD/target-llvm/gnu/target-final
-          make install-bin
-          cp ./target/release/resolc ./target/release/resolc-${{ matrix.arch }}
-
-      - name: check revive
-        run: |
-          mkdir solc
-          curl -sSLo solc/solc https://github.com/ethereum/solidity/releases/download/v0.8.28/solc-macos
-          chmod +x solc/solc
-          PATH=$PWD/solc:$PATH
-          result=$(./target/release/resolc-${{ matrix.arch }} --bin crates/integration/contracts/flipper.sol)
-          echo $result
-          if [[ $result == *'0x50564d'* ]]; then exit 0; else exit 1; fi
-
-      - uses: actions/upload-artifact@v4
-        with:
-          name: "revive-macos-${{ matrix.arch }}"
-          path: |
-            ./target/release/resolc-${{ matrix.arch }}
-          retention-days: 1
-
-  macos-universal-binary:
-    runs-on: macos-14
-    needs: [build-macos]
-    steps:
-      - uses: actions/download-artifact@v4
-        with:
-          pattern: revive-macos-*
-          path: revive-macos
-
-      - name: run lipo
-        run: |
-          lipo revive-macos/revive-macos-arm64/resolc-arm64 revive-macos/revive-macos-x64/resolc-x64 -create -output resolc-macos
-
-      - name: compress macos artifact
-        run: |
-          tar -czf resolc-macos.tar.gz ./resolc-macos
-
-      - uses: actions/upload-artifact@v4
-        with:
-          name: revive-macos
-          path: |
-            resolc-macos.tar.gz
-          retention-days: 1
-
-  build-linux-all:
-    if: ${{ needs.tag.outputs.TAG == 'new' }}
-    runs-on: parity-large
-    needs: [tag]
-    steps:
-      - uses: actions/checkout@v4
-
-      - name: Get latest linux LLVM release artifact
-        id: get-llvm-musl-artifact
-        uses: actions/github-script@v7
-        with:
-          result-encoding: string
-          script: |
-            const getReleaseArtifact = require("./.github/workflows/get-release-artifact.js")
-            return await getReleaseArtifact({
-              octokit: github,
-              context,
-              releasePrefix: "llvm-",
-              artifactSuffix: "-x86_64-linux-musl"
-            })
-
-      - name: install linux deps
-        run: |
-          sudo apt-get update && sudo apt-get install -y cmake ninja-build \
-          curl git libssl-dev pkg-config clang lld musl
-
-      - uses: actions-rust-lang/setup-rust-toolchain@v1
-        with:
-          toolchain: stable
-          components: rust-src
-          target: wasm32-unknown-emscripten
-          rustflags: ""
-
-      - name: versions
-        run: |
-          rustup show
-          cargo --version
-          cmake --version
-          echo "bash:" && bash --version
-          echo "ninja:" && ninja --version
-          echo "clang:" && clang --version
-
-      - name: download llvm
-        run: |
-          curl -L -o llvm.tar.gz "${{ steps.get-llvm-musl-artifact.outputs.result }}"
-          tar -xvf llvm.tar.gz
-
-      # Build revive
-
-      - name: build musl
-        run: |
-          mkdir resolc-out
-          docker run -v $PWD:/opt/revive $RUST_MUSL_CROSS_IMAGE /bin/bash -c "
-           cd /opt/revive
-           apt update && apt upgrade -y && apt install -y pkg-config
-           export LLVM_SYS_181_PREFIX=/opt/revive/target-llvm/musl/target-final
-           make install-bin
-           cp /root/.cargo/bin/resolc /opt/revive/resolc-out/resolc-static-linux
-           "
-
-      - name: check musl
-        run: |
-          mkdir solc
-          curl -sSLo solc/solc https://github.com/ethereum/solidity/releases/download/v0.8.28/solc-static-linux
-          chmod +x solc/solc
-          PATH=$PWD/solc:$PATH
-          result=$(./resolc-out/resolc-static-linux --bin crates/integration/contracts/flipper.sol)
-          echo $result
-          if [[ $result == *'0x50564d'* ]]; then exit 0; else exit 1; fi
-
-      - name: compress musl artifact
-        run: |
-          tar --strip-components 1 -czf resolc-static-linux.tar.gz ./resolc-out/resolc-static-linux
-
-      - uses: actions/upload-artifact@v4
-        with:
-          name: revive-linux
-          path: |
-            ./resolc-static-linux.tar.gz
-          retention-days: 1
-
-      - name: Set Up Node.js
-        uses: actions/setup-node@v3
-        with:
-          node-version: "20"
-
-      - name: Get latest emscripten LLVM release artifact
-        id: get-llvm-emscripten-artifact
-        uses: actions/github-script@v7
-        with:
-          result-encoding: string
-          script: |
-            const getReleaseArtifact = require("./.github/workflows/get-release-artifact.js")
-            return await getReleaseArtifact({
-              octokit: github,
-              context,
-              releasePrefix: "llvm-",
-              artifactSuffix: "-wasm32-unknown-emscripten"
-            })
-
-      - name: download llvm
-        run: |
-          curl -L -o llvm.tar.gz "${{ steps.get-llvm-emscripten-artifact.outputs.result }}"
-          tar -xvf llvm.tar.gz
-
-      - name: build wasm
-        run: |
-          make install-llvm-builder
-          revive-llvm --target-env emscripten clone
-          export LLVM_SYS_181_PREFIX=$PWD/target-llvm/musl/target-final
-          export REVIVE_LLVM_TARGET_PREFIX=$PWD/target-llvm/emscripten/target-final
-          source emsdk/emsdk_env.sh
-          rustup target add wasm32-unknown-emscripten
-          make install-wasm
-
-      - name: check wasm
-        run: |
-          curl -sSLo solc/soljson.js https://github.com/ethereum/solidity/releases/download/v0.8.28/soljson.js
-          node -e "
-          const soljson = require('solc/soljson');
-          const createRevive = require('./target/wasm32-unknown-emscripten/release/resolc.js');
-
-          const compiler = createRevive();
-          compiler.soljson = soljson;
-
-          const standardJsonInput =
-          {
-            language: 'Solidity',
-            sources: {
-              'MyContract.sol': {
-                content: 'pragma solidity ^0.8.0; contract MyContract { function greet() public pure returns (string memory) { return \'Hello\'; } }',
-              },
-            },
-            settings: { optimizer: { enabled: false } }
-          };
-
-          compiler.writeToStdin(JSON.stringify(standardJsonInput));
-          compiler.callMain(['--standard-json']);
-
-          // Collect output
-          const stdout = compiler.readFromStdout();
-          const stderr = compiler.readFromStderr();
-
-          if (stderr) { console.error(stderr); process.exit(1); }
-
-          let out = JSON.parse(stdout);
-          let bytecode = out.contracts['MyContract.sol']['MyContract'].evm.bytecode.object
-          console.log(bytecode);
-
-          if(!bytecode.startsWith('50564d')) { process.exit(1); }
-          "
-
-      - name: compress wasm artifact
-        run: |
-          tar --strip-components 3 -czf resolc-wasm.tar.gz \
-            ./target/wasm32-unknown-emscripten/release/resolc.js \
-            ./target/wasm32-unknown-emscripten/release/resolc.wasm \
-            ./target/wasm32-unknown-emscripten/release/resolc_web.js
-
-      - uses: actions/upload-artifact@v4
-        with:
-          name: revive-wasm
-          path: |
-            resolc-wasm.tar.gz
-          retention-days: 1
-
-  create-release:
-    needs: [tag, build-linux-all, macos-universal-binary]
-    runs-on: ubuntu-24.04
-    permissions:
-      contents: write
-    outputs:
-      upload_url: ${{ steps.create_release.outputs.result }}
-    steps:
-      - name: Download revive-wasm
-        uses: actions/download-artifact@v4
-        with:
-          name: revive-wasm
-          path: resolc-wasm/
-
-      - name: Download revive-linux
-        uses: actions/download-artifact@v4
-        with:
-          name: revive-linux
-          path: resolc-linux/
-
-      - name: Download revive-macos
-        uses: actions/download-artifact@v4
-        with:
-          name: revive-macos
-          path: resolc-macos/
-
-      - name: create-release
-        uses: softprops/action-gh-release@v2
-        with:
-          body: ${{ needs.tag.outputs.RELEASE_NOTES }}
-          tag_name: ${{ needs.tag.outputs.PKG_VER }}
-          name: ${{ needs.tag.outputs.PKG_VER }}
-          draft: true
-          files: |
-            ./resolc-linux/resolc-static-linux.tar.gz
-            ./resolc-macos/resolc-macos.tar.gz
-            ./resolc-wasm/resolc-wasm.tar.gz
->>>>>>> 75a83af4
+name: Release
+run-name: Release ${{ github.ref_name }}
+on:
+  push:
+    branches:
+      - "main"
+
+concurrency:
+  group: ${{ github.ref }}-${{ github.workflow }}
+  cancel-in-progress: true
+
+env:
+  #rust-musl-cross:x86_64-musl
+  RUST_MUSL_CROSS_IMAGE: messense/rust-musl-cross@sha256:68b86bc7cb2867259e6b233415a665ff4469c28b57763e78c3bfea1c68091561
+  RUST_LOG: trace
+
+jobs:
+  tag:
+    runs-on: ubuntu-24.04
+    permissions:
+      contents: write
+    outputs:
+      TAG: ${{ steps.versions.outputs.TAG }}
+      PKG_VER: ${{ steps.versions.outputs.PKG_VER }}
+      RELEASE_NOTES: ${{ steps.versions.outputs.RELEASE_NOTES }}
+    steps:
+      - name: Checkout
+        uses: actions/checkout@v4
+        with:
+          fetch-tags: "true"
+          fetch-depth: 0
+
+      - name: Versions
+        id: versions
+        run: |
+          export CURRENT_TAG=$(git describe --tags --abbrev=0 --exclude "llvm-*")
+          export PKG_VER=v$(cat Cargo.toml | grep -A 5 package] | grep version | cut -d '=' -f 2 | tr -d '"' | tr -d " ")
+          echo "Current tag $CURRENT_TAG"
+          echo "Package version $PKG_VER"
+          #
+          echo "PKG_VER=$PKG_VER" >> $GITHUB_OUTPUT
+          if [[ $CURRENT_TAG == $PKG_VER  ]];
+            then
+              echo "Tag is up to date. Nothing to do.";
+              export TAG=old;
+            else
+              echo "Tag was updated.";
+              export TAG=new;
+            fi
+          echo "TAG=$TAG" >> $GITHUB_OUTPUT
+          
+          # Generating release notes early, in order to avoid checkout at the last step
+          export RELEASE_NOTES="$(sed '/^## '${PKG_VER}'/,/^## v/!d' CHANGELOG.md | sed -e '1d' -e '$d')"
+          
+          echo "Release notes:"
+          echo "$RELEASE_NOTES"
+          
+          echo 'RELEASE_NOTES<<EOF' >> $GITHUB_OUTPUT
+          echo "$RELEASE_NOTES" >> $GITHUB_OUTPUT
+          echo 'EOF' >> $GITHUB_OUTPUT
+
+  build-macos:
+    strategy:
+      matrix:
+        os: [macos-14, macos-13]
+        include:
+          - os: macos-13
+            arch: x64
+          - os: macos-14
+            arch: arm64
+    if: ${{ needs.tag.outputs.TAG == 'new' }}
+    runs-on: ${{ matrix.os }}
+    name: "build-macos-${{ matrix.arch }}"
+    needs: [tag]
+    steps:
+      - uses: actions/checkout@v4
+
+      - name: Get latest macos ${{ matrix.arch }} LLVM release artifact
+        id: get-llvm-artifact
+        uses: actions/github-script@v7
+        with:
+          result-encoding: string
+          script: |
+            const getReleaseArtifact = require("./.github/workflows/get-release-artifact.js");
+            return await getReleaseArtifact({ 
+              octokit: github, 
+              context, 
+              releasePrefix: "llvm-",
+              artifactSuffix: "-macos-${{ matrix.arch }}"
+            });
+
+      - uses: actions-rust-lang/setup-rust-toolchain@v1
+        with:
+          toolchain: stable
+          components: rust-src
+          target: wasm32-unknown-emscripten
+          rustflags: ""
+
+      - name: install macos deps
+        run: |
+          brew install ninja
+
+      - name: versions
+        run: |
+          rustup show
+          cargo --version
+          cmake --version
+          echo "bash:" && bash --version
+          echo "ninja:" && ninja --version
+          echo "clang:" && clang --version
+
+      - name: download llvm
+        run: |
+          curl -L -o llvm.tar.gz "${{ steps.get-llvm-artifact.outputs.result }}"
+          tar -xvf llvm.tar.gz
+
+      - name: build revive
+        run: |
+          export LLVM_SYS_181_PREFIX=$PWD/target-llvm/gnu/target-final
+          make install-bin
+          cp ./target/release/resolc ./target/release/resolc-${{ matrix.arch }}
+
+      - name: check revive
+        run: |
+          mkdir solc
+          curl -sSLo solc/solc https://github.com/ethereum/solidity/releases/download/v0.8.28/solc-macos
+          chmod +x solc/solc
+          PATH=$PWD/solc:$PATH
+          result=$(./target/release/resolc-${{ matrix.arch }} --bin crates/integration/contracts/flipper.sol)
+          echo $result
+          if [[ $result == *'0x50564d'* ]]; then exit 0; else exit 1; fi
+
+      - uses: actions/upload-artifact@v4
+        with:
+          name: "revive-macos-${{ matrix.arch }}"
+          path: |
+            ./target/release/resolc-${{ matrix.arch }}
+          retention-days: 1
+
+  macos-universal-binary:
+    runs-on: macos-14
+    needs: [build-macos]
+    steps:
+      - uses: actions/download-artifact@v4
+        with:
+          pattern: revive-macos-*
+          path: revive-macos
+
+      - name: run lipo
+        run: |
+          lipo revive-macos/revive-macos-arm64/resolc-arm64 revive-macos/revive-macos-x64/resolc-x64 -create -output resolc-macos
+
+      - name: compress macos artifact
+        run: |
+          tar -czf resolc-macos.tar.gz ./resolc-macos
+
+      - uses: actions/upload-artifact@v4
+        with:
+          name: revive-macos
+          path: |
+            resolc-macos.tar.gz
+          retention-days: 1
+
+  build-linux-all:
+    if: ${{ needs.tag.outputs.TAG == 'new' }}
+    runs-on: parity-large
+    needs: [tag]
+    steps:
+      - uses: actions/checkout@v4
+
+      - name: Get latest linux LLVM release artifact
+        id: get-llvm-musl-artifact
+        uses: actions/github-script@v7
+        with:
+          result-encoding: string
+          script: |
+            const getReleaseArtifact = require("./.github/workflows/get-release-artifact.js")
+            return await getReleaseArtifact({
+              octokit: github,
+              context,
+              releasePrefix: "llvm-",
+              artifactSuffix: "-x86_64-linux-musl"
+            })
+
+      - name: install linux deps
+        run: |
+          sudo apt-get update && sudo apt-get install -y cmake ninja-build \
+          curl git libssl-dev pkg-config clang lld musl
+
+      - uses: actions-rust-lang/setup-rust-toolchain@v1
+        with:
+          toolchain: stable
+          components: rust-src
+          target: wasm32-unknown-emscripten
+          rustflags: ""
+
+      - name: versions
+        run: |
+          rustup show
+          cargo --version
+          cmake --version
+          echo "bash:" && bash --version
+          echo "ninja:" && ninja --version
+          echo "clang:" && clang --version
+
+      - name: download llvm
+        run: |
+          curl -L -o llvm.tar.gz "${{ steps.get-llvm-musl-artifact.outputs.result }}"
+          tar -xvf llvm.tar.gz
+
+      # Build revive
+
+      - name: build musl
+        run: |
+          mkdir resolc-out
+          docker run -v $PWD:/opt/revive $RUST_MUSL_CROSS_IMAGE /bin/bash -c "
+           cd /opt/revive
+           apt update && apt upgrade -y && apt install -y pkg-config
+           export LLVM_SYS_181_PREFIX=/opt/revive/target-llvm/musl/target-final
+           make install-bin
+           cp /root/.cargo/bin/resolc /opt/revive/resolc-out/resolc-static-linux
+           "
+
+      - name: check musl
+        run: |
+          mkdir solc
+          curl -sSLo solc/solc https://github.com/ethereum/solidity/releases/download/v0.8.28/solc-static-linux
+          chmod +x solc/solc
+          PATH=$PWD/solc:$PATH
+          result=$(./resolc-out/resolc-static-linux --bin crates/integration/contracts/flipper.sol)
+          echo $result
+          if [[ $result == *'0x50564d'* ]]; then exit 0; else exit 1; fi
+
+      - name: compress musl artifact
+        run: |
+          tar --strip-components 1 -czf resolc-static-linux.tar.gz ./resolc-out/resolc-static-linux
+
+      - uses: actions/upload-artifact@v4
+        with:
+          name: revive-linux
+          path: |
+            ./resolc-static-linux.tar.gz
+          retention-days: 1
+
+      - name: Set Up Node.js
+        uses: actions/setup-node@v3
+        with:
+          node-version: "20"
+
+      - name: Get latest emscripten LLVM release artifact
+        id: get-llvm-emscripten-artifact
+        uses: actions/github-script@v7
+        with:
+          result-encoding: string
+          script: |
+            const getReleaseArtifact = require("./.github/workflows/get-release-artifact.js")
+            return await getReleaseArtifact({
+              octokit: github,
+              context,
+              releasePrefix: "llvm-",
+              artifactSuffix: "-wasm32-unknown-emscripten"
+            })
+
+      - name: download llvm
+        run: |
+          curl -L -o llvm.tar.gz "${{ steps.get-llvm-emscripten-artifact.outputs.result }}"
+          tar -xvf llvm.tar.gz
+
+      - name: build wasm
+        run: |
+          make install-llvm-builder
+          revive-llvm --target-env emscripten clone
+          export LLVM_SYS_181_PREFIX=$PWD/target-llvm/musl/target-final
+          export REVIVE_LLVM_TARGET_PREFIX=$PWD/target-llvm/emscripten/target-final
+          source emsdk/emsdk_env.sh
+          rustup target add wasm32-unknown-emscripten
+          make install-wasm
+
+      - name: check wasm
+        run: |
+          curl -sSLo solc/soljson.js https://github.com/ethereum/solidity/releases/download/v0.8.28/soljson.js
+          node -e "
+          const soljson = require('solc/soljson');
+          const createRevive = require('./target/wasm32-unknown-emscripten/release/resolc.js');
+
+          const compiler = createRevive();
+          compiler.soljson = soljson;
+
+          const standardJsonInput =
+          {
+            language: 'Solidity',
+            sources: {
+              'MyContract.sol': {
+                content: 'pragma solidity ^0.8.0; contract MyContract { function greet() public pure returns (string memory) { return \'Hello\'; } }',
+              },
+            },
+            settings: { optimizer: { enabled: false } }
+          };
+
+          compiler.writeToStdin(JSON.stringify(standardJsonInput));
+          compiler.callMain(['--standard-json']);
+
+          // Collect output
+          const stdout = compiler.readFromStdout();
+          const stderr = compiler.readFromStderr();
+
+          if (stderr) { console.error(stderr); process.exit(1); }
+
+          let out = JSON.parse(stdout);
+          let bytecode = out.contracts['MyContract.sol']['MyContract'].evm.bytecode.object
+          console.log(bytecode);
+
+          if(!bytecode.startsWith('50564d')) { process.exit(1); }
+          "
+
+      - name: compress wasm artifact
+        run: |
+          tar --strip-components 3 -czf resolc-wasm.tar.gz \
+            ./target/wasm32-unknown-emscripten/release/resolc.js \
+            ./target/wasm32-unknown-emscripten/release/resolc.wasm \
+            ./target/wasm32-unknown-emscripten/release/resolc_web.js
+
+      - uses: actions/upload-artifact@v4
+        with:
+          name: revive-wasm
+          path: |
+            resolc-wasm.tar.gz
+          retention-days: 1
+
+  create-release:
+    needs: [tag, build-linux-all, macos-universal-binary]
+    runs-on: ubuntu-24.04
+    permissions:
+      contents: write
+    outputs:
+      upload_url: ${{ steps.create_release.outputs.result }}
+    steps:
+      - name: Download revive-wasm
+        uses: actions/download-artifact@v4
+        with:
+          name: revive-wasm
+          path: resolc-wasm/
+
+      - name: Download revive-linux
+        uses: actions/download-artifact@v4
+        with:
+          name: revive-linux
+          path: resolc-linux/
+
+      - name: Download revive-macos
+        uses: actions/download-artifact@v4
+        with:
+          name: revive-macos
+          path: resolc-macos/
+
+      - name: create-release
+        uses: softprops/action-gh-release@v2
+        with:
+          body: ${{ needs.tag.outputs.RELEASE_NOTES }}
+          tag_name: ${{ needs.tag.outputs.PKG_VER }}
+          name: ${{ needs.tag.outputs.PKG_VER }}
+          draft: true
+          files: |
+            ./resolc-linux/resolc-static-linux.tar.gz
+            ./resolc-macos/resolc-macos.tar.gz
+            ./resolc-wasm/resolc-wasm.tar.gz