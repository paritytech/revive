--- conflicted
+++ resolved
@@ -8,12 +8,9 @@
 - Support for the `coinbase` opcode.
 
 ### Changed 
-<<<<<<< HEAD
 - Missing the `--overwrite` flag emits an error instead of a warning.
 - The `resolc` executable prints the help by default.
-=======
 - Removed support for legacy EVM assembly (EVMLA) translation.
->>>>>>> bfda465c
 
 ### Fixed
 - Solidity: Add the solc `--libraries` files to sources.
