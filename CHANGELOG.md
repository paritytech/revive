--- conflicted
+++ resolved
@@ -7,15 +7,10 @@
 Supported `polkadot-sdk` rev:`c29e72a8628835e34deb6aa7db9a78a2e4eabcee`
 
 ### Added
-<<<<<<< HEAD
+- Support for solc v0.8.29
 
 ### Changed
 - Runner `resolc` using webkit is no longer supported.
-=======
-- Support for solc v0.8.29
-
-### Changed
->>>>>>> 4a9b6512
 
 ### Fixed
 
