[workspace]
resolver = "2"
members = ["crates/*"]

[workspace.package]
version = "0.1.0-dev.7"
authors = [
    "Cyrill Leutwiler <cyrill@parity.io>",
    "Parity Technologies <admin@parity.io>",
]
license = "MIT/Apache-2.0"
edition = "2021"
repository = "https://github.com/paritytech/revive"
rust-version = "1.81.0"

[workspace.dependencies]
revive-benchmarks = { version = "0.1.0-dev.7", path = "crates/benchmarks" }
revive-builtins = { version = "0.1.0-dev.7", path = "crates/builtins" }
revive-common = { version = "0.1.0-dev.7", path = "crates/common" }
revive-differential = { version = "0.1.0-dev.7", path = "crates/differential" }
revive-integration = { version = "0.1.0-dev.7", path = "crates/integration" }
revive-linker = { version = "0.1.0-dev.7", path = "crates/linker" }
lld-sys = { version = "0.1.0-dev.7", path = "crates/lld-sys" }
revive-llvm-context = { version = "0.1.0-dev.7", path = "crates/llvm-context" }
revive-runtime-api = { version = "0.1.0-dev.7", path = "crates/runtime-api" }
revive-runner = { version = "0.1.0-dev.7", path = "crates/runner" }
revive-solidity = { version = "0.1.0-dev.7", path = "crates/solidity" }
revive-stdlib = { version = "0.1.0-dev.7", path = "crates/stdlib" }

hex = "0.4"
petgraph = "0.6"
cc = "1.0"
libc = "0.2"
tempfile = "3.8"
anyhow = "1.0"
semver = { version = "1.0", features = [ "serde" ] }
itertools = "0.12"
serde = { version = "1.0", features = [ "derive" ] }
serde_json = { version = "1.0", features = [ "arbitrary_precision" ] }
regex = "1.10"
once_cell = "1.19"
num = "0.4"
sha1 = "0.10"
sha2 = "0.10"
sha3 = "0.10"
md5 = "0.7"
colored = "2.1"
thiserror = "1.0"
which = "5.0"
path-slash = "0.2"
rayon = "1.8"
clap = { version = "4", default-features = false, features = ["derive"] }
rand = "0.8"
polkavm-common = "0.18"
polkavm-linker = "0.18"
polkavm-disassembler = "0.18"
polkavm = "0.18"
alloy-primitives = { version = "0.8", features = ["serde"] }
alloy-sol-types = "0.8"
alloy-genesis = "0.3"
alloy-serde = "0.3"
env_logger = { version = "0.10.0", default-features = false }
serde_stacker = "0.1"
criterion = { version = "0.5", features = ["html_reports"] }
log = { version = "0.4" }
<<<<<<< HEAD
git2 = "0.19.0"
downloader = "0.2.8"
flate2 = "1.0.35"
http = "1.2.0"
fs_extra = "1.3.0"
num_cpus = "1"
tar = "0.4.4"
toml = "0.8"
assert_cmd = "2.0.16"
predicates = "3.1.3"
assert_fs = "1.1.2"
rstest = "0.24.0"

=======
git2 = { version = "0.19.0", default-features = false }
>>>>>>> bc137ecc

# polkadot-sdk and friends
codec = { version = "3.6.12", default-features = false, package = "parity-scale-codec" }
scale-info = { version = "2.11.1", default-features = false }
polkadot-sdk = { git = "https://github.com/paritytech/polkadot-sdk", rev = "243b751abbb94369bbd92c83d8ab159ddfc3c556" }

# llvm
[workspace.dependencies.inkwell]
git = "https://github.com/TheDan64/inkwell.git"
rev = "7b410298b6a93450adaa90b1841d5805a3038f12"
default-features = false
features = ["serde", "llvm18-0", "no-libffi-linking", "target-riscv"]

[profile.bench]
inherits = "release"
lto = true
codegen-units = 1<|MERGE_RESOLUTION|>--- conflicted
+++ resolved
@@ -63,8 +63,7 @@
 serde_stacker = "0.1"
 criterion = { version = "0.5", features = ["html_reports"] }
 log = { version = "0.4" }
-<<<<<<< HEAD
-git2 = "0.19.0"
+git2 = { version = "0.19.0", default-features = false }
 downloader = "0.2.8"
 flate2 = "1.0.35"
 http = "1.2.0"
@@ -76,10 +75,6 @@
 predicates = "3.1.3"
 assert_fs = "1.1.2"
 rstest = "0.24.0"
-
-=======
-git2 = { version = "0.19.0", default-features = false }
->>>>>>> bc137ecc
 
 # polkadot-sdk and friends
 codec = { version = "3.6.12", default-features = false, package = "parity-scale-codec" }
