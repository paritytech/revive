![CI](https://github.com/paritytech/revive/actions/workflows/test.yml/badge.svg)
[![Docs](https://img.shields.io/badge/paritytech.github.io/revive-brightgreen.svg)](https://paritytech.github.io/revive/)

# revive

Yul recompiler to LLVM, targetting RISC-V on [PolkaVM](https://github.com/koute/polkavm).

Check the [docs](https://paritytech.github.io/revive/) or visit [contracts.polkadot.io](https://docs.polkadot.com/develop/smart-contracts/) to learn more about `revive` and contracts on Polkadot!

## Status

This is experimental software in active development and not ready just yet for production usage. Please do report any compiler related issues or missing features that are [not yet known to us](https://contracts.polkadot.io/known_issues/) here.

Discussion around the development is hosted on the [Polkadot Forum](https://forum.polkadot.network/t/contracts-update-solidity-on-polkavm/6949#a-new-solidity-compiler-1).

## Installation

Building Solidity contracts for PolkaVM requires installing the following two compilers:
- `resolc`: The revive Solidity compiler Yul frontend and PolkaVM code generator (provided by this repository).
- `solc`: The [Ethereum Solidity reference compiler](https://github.com/ethereum/solidity/) implemenation.`resolc` uses `solc` during the compilation process, please refer to the [Ethereum Solidity documentation](https://docs.soliditylang.org/en/latest/installing-solidity.html) for installation instructions.

### `resolc` binary releases

`resolc` is distributed as a standalone binary (with `solc` as the only external dependency). Please download one of our [binary releases](https://github.com/paritytech/revive/releases) for your target platform and mind the platform specific instructions below.

<details>
  <summary>MacOS users</summary>

> **MacOS** users need to clear the `downloaded` attribute from the binary and set the executable flag.
> ```sh
> xattr -rc resolc-universal-apple-darwin
> chmod +x resolc-universal-apple-darwin
> ```

</details>

<details>
  <summary>Linux users</summary>

> **Linux** users need to set the executable flag.
> ```sh
> chmod +x resolc-x86_64-unknown-linux-musl
> ```

</details>


### `resolc` NPM package

We distribute the revive compiler as [node.js module](https://www.npmjs.com/package/@parity/resolc) and [hardhat plugin](https://www.npmjs.com/package/@parity/hardhat-polkadot-resolc).

Note: The `solc` dependency is bundled via NPM packaging and defaults to the latest supported version.

## Building from source

Building revive requires a [stable Rust installation](https://rustup.rs/) and a C++ toolchain for building [LLVM](https://github.com/llvm/llvm-project) on your system.

### LLVM

`revive` depends on a custom build of LLVM `v18.1.8` with the RISC-V _embedded_ target, including the `compiler-rt` builtins. You can either download a build from our releases (recommended for older hardware) or build it from source.

<details>
  <summary>Download from our LLVM releases</summary>

Download the [latest LLVM build](https://github.com/paritytech/revive/releases?q=LLVM+binaries+release&expanded=true) from our releases.

> **MacOS** users need to clear the `downloaded` attribute from all binaries after extracting the archive:
> ```sh
> xattr -rc </path/to/the/extracted/archive>/target-llvm/gnu/target-final/bin/*
> ```

After extracting the archive, point `$LLVM_SYS_211_PREFIX` to it:
```sh
export LLVM_SYS_211_PREFIX=</path/to/the/extracted/archive>/target-llvm/gnu/target-final
```

</details>

<details>
  <summary>Building from source</summary>

The `Makefile` provides a shortcut target to obtain a compatible LLVM build, using the provided [revive-llvm](crates/llvm-builder/README.md) utility. Once installed, point `$LLVM_SYS_211_PREFIX` to the installation afterwards:

```sh
make install-llvm
export LLVM_SYS_211_PREFIX=${PWD}/target-llvm/gnu/target-final
```

</details>

### The `resolc` Solidity frontend

To build the `resolc` Solidity frontend executable, make sure you have obtained a compatible LLVM build and did export the `LLVM_SYS_211_PREFIX` environment variable pointing to it (see [above](#LLVM)).

To install the `resolc` Solidity frontend executable:

```sh
make install-bin
resolc --version
```

<<<<<<< HEAD
### Cross-compilation to Wasm

Cross-compile the `resolc.js` frontend executable to Wasm for running it in a Node.js or browser environment. The `REVIVE_LLVM_TARGET_PREFIX` environment variable is used to control the target environment LLVM dependency.

<details>
  <summary>Instructions for cross-compilation to wasm32-unknown-emscripten</summary>

```sh
# Build the host LLVM dependency with PolkaVM target support
make install-llvm
export LLVM_SYS_211_PREFIX=${PWD}/target-llvm/gnu/target-final

# Build the target LLVM dependency with PolkaVM target support
revive-llvm --target-env emscripten clone
source emsdk/emsdk_env.sh
revive-llvm --target-env emscripten build --llvm-projects lld
export REVIVE_LLVM_TARGET_PREFIX=${PWD}/target-llvm/emscripten/target-final

# Build the resolc frontend executable
make install-wasm
make test-wasm
```

</details>

=======
>>>>>>> a9ccb1f9
## Development

Please consult the [Developer Guide](https://paritytech.github.io/revive/developer_guide/contributing.html) to learn more about how contribute to the project.

# Acknowledgements

The revive compiler project, after some early experiments with EVM bytecode translations, decided to fork the `era-compiler` framework.
[Frontend](https://github.com/matter-labs/era-compiler-solidity), [code generator](https://github.com/matter-labs/era-compiler-llvm-context) and some supporting libraries are based of ZKSync `zksolc`. I'd like to express my gratitude and thank the original authors for providing a useable code base under a generous license.
<|MERGE_RESOLUTION|>--- conflicted
+++ resolved
@@ -99,34 +99,6 @@
 resolc --version
 ```
 
-<<<<<<< HEAD
-### Cross-compilation to Wasm
-
-Cross-compile the `resolc.js` frontend executable to Wasm for running it in a Node.js or browser environment. The `REVIVE_LLVM_TARGET_PREFIX` environment variable is used to control the target environment LLVM dependency.
-
-<details>
-  <summary>Instructions for cross-compilation to wasm32-unknown-emscripten</summary>
-
-```sh
-# Build the host LLVM dependency with PolkaVM target support
-make install-llvm
-export LLVM_SYS_211_PREFIX=${PWD}/target-llvm/gnu/target-final
-
-# Build the target LLVM dependency with PolkaVM target support
-revive-llvm --target-env emscripten clone
-source emsdk/emsdk_env.sh
-revive-llvm --target-env emscripten build --llvm-projects lld
-export REVIVE_LLVM_TARGET_PREFIX=${PWD}/target-llvm/emscripten/target-final
-
-# Build the resolc frontend executable
-make install-wasm
-make test-wasm
-```
-
-</details>
-
-=======
->>>>>>> a9ccb1f9
 ## Development
 
 Please consult the [Developer Guide](https://paritytech.github.io/revive/developer_guide/contributing.html) to learn more about how contribute to the project.
