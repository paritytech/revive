{
  "Baseline": 961,
<<<<<<< HEAD
  "Computation": 4016,
  "DivisionArithmetics": 31781,
  "ERC20": 44214,
  "Events": 1737,
  "FibonacciIterative": 2921,
=======
  "Computation": 4024,
  "DivisionArithmetics": 31789,
  "ERC20": 44214,
  "Events": 1737,
  "FibonacciIterative": 2929,
>>>>>>> 3232382d
  "Flipper": 3402,
  "SHA1": 26003
}<|MERGE_RESOLUTION|>--- conflicted
+++ resolved
@@ -1,18 +1,10 @@
 {
   "Baseline": 961,
-<<<<<<< HEAD
-  "Computation": 4016,
-  "DivisionArithmetics": 31781,
-  "ERC20": 44214,
-  "Events": 1737,
-  "FibonacciIterative": 2921,
-=======
   "Computation": 4024,
   "DivisionArithmetics": 31789,
   "ERC20": 44214,
   "Events": 1737,
   "FibonacciIterative": 2929,
->>>>>>> 3232382d
   "Flipper": 3402,
   "SHA1": 26003
 }