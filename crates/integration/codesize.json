{
<<<<<<< HEAD
  "Baseline": 1099,
  "Computation": 2378,
  "DivisionArithmetics": 14454,
  "ERC20": 22731,
  "Events": 1593,
  "FibonacciIterative": 1643,
  "Flipper": 1978,
  "SHA1": 16801
=======
  "Baseline": 1115,
  "Computation": 2394,
  "DivisionArithmetics": 14470,
  "ERC20": 22747,
  "Events": 1609,
  "FibonacciIterative": 1659,
  "Flipper": 1994,
  "SHA1": 16817
>>>>>>> 14a598e8
}<|MERGE_RESOLUTION|>--- conflicted
+++ resolved
@@ -1,14 +1,4 @@
 {
-<<<<<<< HEAD
-  "Baseline": 1099,
-  "Computation": 2378,
-  "DivisionArithmetics": 14454,
-  "ERC20": 22731,
-  "Events": 1593,
-  "FibonacciIterative": 1643,
-  "Flipper": 1978,
-  "SHA1": 16801
-=======
   "Baseline": 1115,
   "Computation": 2394,
   "DivisionArithmetics": 14470,
@@ -17,5 +7,4 @@
   "FibonacciIterative": 1659,
   "Flipper": 1994,
   "SHA1": 16817
->>>>>>> 14a598e8
 }