--- conflicted
+++ resolved
@@ -130,7 +130,12 @@
 );
 
 sol!(
-<<<<<<< HEAD
+    contract MCopy {
+        function memcpy(bytes memory payload) public pure returns (bytes memory);
+    }
+);
+
+sol!(
     contract Call {
         function value_transfer(address payable destination) public payable;
 
@@ -140,10 +145,6 @@
             address callee,
             bytes memory payload
         ) public payable returns (bytes memory);
-=======
-    contract MCopy {
-        function memcpy(bytes memory payload) public pure returns (bytes memory);
->>>>>>> 532721f3
     }
 );
 
@@ -442,21 +443,26 @@
         }
     }
 
-<<<<<<< HEAD
+    pub fn memcpy(payload: Vec<u8>) -> Self {
+        let code = include_str!("../contracts/MCopy.sol");
+        let name = "MCopy";
+
+        Self {
+            name,
+            evm_runtime: crate::compile_evm_bin_runtime(name, code),
+            pvm_runtime: crate::compile_blob(name, code),
+            calldata: MCopy::memcpyCall::new((payload,)).abi_encode(),
+        }
+    }
+
     pub fn call_value_transfer(destination: Address) -> Self {
         let code = include_str!("../contracts/Call.sol");
         let name = "Call";
-=======
-    pub fn memcpy(payload: Vec<u8>) -> Self {
-        let code = include_str!("../contracts/MCopy.sol");
-        let name = "MCopy";
->>>>>>> 532721f3
-
-        Self {
-            name,
-            evm_runtime: crate::compile_evm_bin_runtime(name, code),
-            pvm_runtime: crate::compile_blob(name, code),
-<<<<<<< HEAD
+
+        Self {
+            name,
+            evm_runtime: crate::compile_evm_bin_runtime(name, code),
+            pvm_runtime: crate::compile_blob(name, code),
             calldata: Call::value_transferCall::new((destination,)).abi_encode(),
         }
     }
@@ -482,9 +488,6 @@
             evm_runtime: crate::compile_evm_bin_runtime(name, code),
             pvm_runtime: crate::compile_blob(name, code),
             calldata: Default::default(),
-=======
-            calldata: MCopy::memcpyCall::new((payload,)).abi_encode(),
->>>>>>> 532721f3
         }
     }
 }
