use std::{env, ffi::CString, fs};

use lld_sys::LLDELFLink;
use revive_builtins::COMPILER_RT;

const LINKER_SCRIPT: &str = r#"
SECTIONS {
    .text : { KEEP(*(.text.polkavm_export)) *(.text .text.*) }
}"#;

#[cfg(not(feature = "riscv-64"))]
const BUILTINS_ARCHIVE_FILE: &str = "libclang_rt.builtins-riscv32.a";
#[cfg(feature = "riscv-64")]
const BUILTINS_ARCHIVE_FILE: &str = "libclang_rt.builtins-riscv64.a";

#[cfg(not(feature = "riscv-64"))]
const BUILTINS_LIB_NAME: &str = "clang_rt.builtins-riscv32";
#[cfg(feature = "riscv-64")]
const BUILTINS_LIB_NAME: &str = "clang_rt.builtins-riscv64";

fn invoke_lld(cmd_args: &[&str]) -> bool {
    let c_strings = cmd_args
        .iter()
        .map(|arg| CString::new(*arg).expect("ld.lld args should not contain null bytes"))
        .collect::<Vec<_>>();

    let args: Vec<*const libc::c_char> = c_strings.iter().map(|arg| arg.as_ptr()).collect();

    unsafe { LLDELFLink(args.as_ptr(), args.len()) == 0 }
}

<<<<<<< HEAD
fn polkavm_linker<T: AsRef<[u8]>>(code: T, strip_binary: Option<bool>) -> anyhow::Result<Vec<u8>> {
=======
pub fn polkavm_linker<T: AsRef<[u8]>>(code: T) -> anyhow::Result<Vec<u8>> {
>>>>>>> 87f2bcef
    let mut config = polkavm_linker::Config::default();
    config.set_strip(strip_binary.unwrap_or(true));
    config.set_optimize(true);

    polkavm_linker::program_from_elf(config, code.as_ref())
        .map_err(|reason| anyhow::anyhow!("polkavm linker failed: {}", reason))
}

pub fn link<T: AsRef<[u8]>>(input: T, strip_binary: Option<bool>) -> anyhow::Result<Vec<u8>> {
    let dir = tempfile::tempdir().expect("failed to create temp directory for linking");
    let output_path = dir.path().join("out.so");
    let object_path = dir.path().join("out.o");
    let linker_script_path = dir.path().join("linker.ld");
    let compiler_rt_path = dir.path().join(BUILTINS_ARCHIVE_FILE);

    fs::write(&object_path, input).map_err(|msg| anyhow::anyhow!("{msg} {object_path:?}"))?;

    if env::var("PVM_LINKER_DUMP_OBJ").is_ok() {
        fs::copy(&object_path, "/tmp/out.o")?;
    }

    fs::write(&linker_script_path, LINKER_SCRIPT)
        .map_err(|msg| anyhow::anyhow!("{msg} {linker_script_path:?}"))?;

    fs::write(&compiler_rt_path, COMPILER_RT)
        .map_err(|msg| anyhow::anyhow!("{msg} {compiler_rt_path:?}"))?;

    let ld_args = [
        "ld.lld",
        "--lto=full",
        "--error-limit=0",
        "--relocatable",
        "--emit-relocs",
        "--no-relax",
        "--gc-sections",
        "--library-path",
        dir.path().to_str().expect("should be utf8"),
        "--library",
        BUILTINS_LIB_NAME,
        linker_script_path.to_str().expect("should be utf8"),
        object_path.to_str().expect("should be utf8"),
        "-o",
        output_path.to_str().expect("should be utf8"),
    ];

    if invoke_lld(&ld_args) {
        return Err(anyhow::anyhow!("ld.lld failed"));
    }

<<<<<<< HEAD
    if env::var("PVM_LINKER_DUMP_SO").is_ok() {
        fs::copy(&output_path, "/tmp/out.so")?;
    };

    let blob = fs::read(&output_path)?;
    polkavm_linker(blob, strip_binary)
=======
    Ok(fs::read(&output_path)?)
>>>>>>> 87f2bcef
}<|MERGE_RESOLUTION|>--- conflicted
+++ resolved
@@ -29,20 +29,16 @@
     unsafe { LLDELFLink(args.as_ptr(), args.len()) == 0 }
 }
 
-<<<<<<< HEAD
-fn polkavm_linker<T: AsRef<[u8]>>(code: T, strip_binary: Option<bool>) -> anyhow::Result<Vec<u8>> {
-=======
-pub fn polkavm_linker<T: AsRef<[u8]>>(code: T) -> anyhow::Result<Vec<u8>> {
->>>>>>> 87f2bcef
+pub fn polkavm_linker<T: AsRef<[u8]>>(code: T, strip_binary: bool) -> anyhow::Result<Vec<u8>> {
     let mut config = polkavm_linker::Config::default();
-    config.set_strip(strip_binary.unwrap_or(true));
+    config.set_strip(strip_binary);
     config.set_optimize(true);
 
     polkavm_linker::program_from_elf(config, code.as_ref())
         .map_err(|reason| anyhow::anyhow!("polkavm linker failed: {}", reason))
 }
 
-pub fn link<T: AsRef<[u8]>>(input: T, strip_binary: Option<bool>) -> anyhow::Result<Vec<u8>> {
+pub fn link<T: AsRef<[u8]>>(input: T) -> anyhow::Result<Vec<u8>> {
     let dir = tempfile::tempdir().expect("failed to create temp directory for linking");
     let output_path = dir.path().join("out.so");
     let object_path = dir.path().join("out.o");
@@ -83,14 +79,5 @@
         return Err(anyhow::anyhow!("ld.lld failed"));
     }
 
-<<<<<<< HEAD
-    if env::var("PVM_LINKER_DUMP_SO").is_ok() {
-        fs::copy(&output_path, "/tmp/out.so")?;
-    };
-
-    let blob = fs::read(&output_path)?;
-    polkavm_linker(blob, strip_binary)
-=======
     Ok(fs::read(&output_path)?)
->>>>>>> 87f2bcef
 }