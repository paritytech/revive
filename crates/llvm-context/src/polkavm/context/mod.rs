--- conflicted
+++ resolved
@@ -305,17 +305,13 @@
                 )
             })?;
 
-<<<<<<< HEAD
-        let bytecode = revive_linker::link(buffer.as_slice(), Some(self.debug_info().is_none()))?;
-=======
         let shared_object = revive_linker::link(buffer.as_slice())?;
 
-        if let Some(ref debug_config) = self.debug_config {
-            debug_config.dump_object(contract_path, &shared_object)?;
-        }
-
-        let polkavm_bytecode = revive_linker::polkavm_linker(shared_object)?;
->>>>>>> 87f2bcef
+        self.debug_config
+            .dump_object(contract_path, &shared_object)?;
+
+        let polkavm_bytecode =
+            revive_linker::polkavm_linker(shared_object, !self.debug_config().emit_debug_info)?;
 
         let build = match crate::polkavm::build_assembly_text(
             contract_path,
