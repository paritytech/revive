//! The `solc --standard-json` output selection.

pub mod file;

use serde::Deserialize;
use serde::Serialize;
use std::collections::BTreeMap;

use self::file::flag::Flag;
use self::file::File as FileSelection;

/// The `solc --standard-json` output selection.
#[derive(Clone, Debug, Serialize, Deserialize, Default, PartialEq)]
pub struct Selection {
    /// Only the 'all' wildcard is available for robustness reasons.
    #[serde(default, rename = "*", skip_serializing_if = "FileSelection::is_empty")]
    pub all: FileSelection,
}

impl Selection {
    /// Creates the selection with arbitrary flags.
    pub fn new(flags: Vec<Flag>) -> Self {
        Self {
            all: FileSelection::new(flags),
        }
    }

    /// Creates the selection required by our compilation process.
    pub fn new_required() -> Self {
        Self::new(vec![
            Flag::AST,
            Flag::MethodIdentifiers,
            Flag::Metadata,
            Flag::Yul,
        ])
    }

    /// Creates the selection required for test compilation (includes EVM bytecode).
    pub fn new_required_for_tests() -> Self {
        Self {
            all: FileSelection::new_required_for_tests(),
        }
    }

    /// Creates the selection required by Yul validation process.
    pub fn new_yul_validation() -> Self {
        Self::new(vec![Flag::EVM])
    }

    /// Extends the output selection with another one.
    pub fn extend(&mut self, other: Self) -> &mut Self {
        self.all.extend(other.all);
        for (entry, file) in other.files {
            self.files
                .entry(entry)
                .and_modify(|v| {
                    v.extend(file.clone());
                })
                .or_insert(file);
        }
        self
    }

    /// Returns flags that are going to be automatically added by the compiler,
    /// but were not explicitly requested by the user.
    ///
    /// Afterwards, the flags are used to prune JSON output before returning it.
    pub fn selection_to_prune(&self) -> Self {
        let files = self
            .files
            .iter()
            .map(|(k, v)| (k.to_owned(), v.selection_to_prune()))
            .collect();

        Self {
            all: self.all.selection_to_prune(),
<<<<<<< HEAD
            files: files,
=======
>>>>>>> 7346d82d
        }
    }

    /// Whether the flag is requested.
    pub fn contains(&self, path: &String, flag: &Flag) -> bool {
        if let Some(file) = self.files.get(path) {
            return file.contains(flag);
        };
        self.all.contains(flag)
    }
}<|MERGE_RESOLUTION|>--- conflicted
+++ resolved
@@ -15,6 +15,8 @@
     /// Only the 'all' wildcard is available for robustness reasons.
     #[serde(default, rename = "*", skip_serializing_if = "FileSelection::is_empty")]
     pub all: FileSelection,
+    #[serde(skip_serializing_if = "BTreeMap::is_empty", flatten)]
+    pub files: BTreeMap<String, FileSelection>,
 }
 
 impl Selection {
@@ -22,6 +24,7 @@
     pub fn new(flags: Vec<Flag>) -> Self {
         Self {
             all: FileSelection::new(flags),
+            files: Default::default(),
         }
     }
 
@@ -39,6 +42,7 @@
     pub fn new_required_for_tests() -> Self {
         Self {
             all: FileSelection::new_required_for_tests(),
+            files: Default::default(),
         }
     }
 
@@ -74,10 +78,7 @@
 
         Self {
             all: self.all.selection_to_prune(),
-<<<<<<< HEAD
             files: files,
-=======
->>>>>>> 7346d82d
         }
     }
 
