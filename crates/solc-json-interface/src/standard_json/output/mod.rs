--- conflicted
+++ resolved
@@ -100,28 +100,8 @@
         mut self,
         selection_to_prune: SolcStandardJsonInputSettingsSelection,
     ) -> ! {
-<<<<<<< HEAD
         for (path, contracts) in self.contracts.iter_mut() {
             for (_, contract) in contracts {
-=======
-        let contracts = self
-            .contracts
-            .values_mut()
-            .flat_map(|contracts| contracts.values_mut())
-            .collect::<Vec<&mut Contract>>();
-        for contract in contracts.into_iter() {
-            if selection_to_prune
-                .contains(&crate::SolcStandardJsonInputSettingsSelectionFileFlag::Metadata)
-            {
-                contract.metadata = serde_json::Value::Null;
-            }
-            if selection_to_prune
-                .contains(&crate::SolcStandardJsonInputSettingsSelectionFileFlag::Yul)
-            {
-                contract.ir_optimized = String::new();
-            }
-            if let Some(ref mut evm) = contract.evm {
->>>>>>> 7346d82d
                 if selection_to_prune.contains(
                     path,
                     &crate::SolcStandardJsonInputSettingsSelectionFileFlag::Metadata,
