--- conflicted
+++ resolved
@@ -113,15 +113,6 @@
     #[arg(long = "llvm-ir")]
     pub llvm_ir: bool,
 
-<<<<<<< HEAD
-    /// Forcibly switch to EVM legacy assembly pipeline.
-    /// It is useful for older revisions of `solc` 0.8, where Yul was considered highly experimental
-    /// and contained more bugs than today.
-    #[arg(long = "force-evmla")]
-    pub force_evmla: bool,
-
-=======
->>>>>>> bfda465c
     /// Set metadata hash mode.
     /// The only supported value is `none` that disables appending the metadata hash.
     /// Is enabled by default.
