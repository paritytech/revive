//! Solidity to PolkaVM compiler binary.

pub mod arguments;

use std::str::FromStr;

use self::arguments::Arguments;

/// The rayon worker stack size.
const RAYON_WORKER_STACK_SIZE: usize = 16 * 1024 * 1024;

#[cfg(target_env = "musl")]
#[global_allocator]
static GLOBAL: mimalloc::MiMalloc = mimalloc::MiMalloc;

/// The application entry point.
fn main() {
    std::process::exit(match main_inner() {
        Ok(()) => revive_common::EXIT_CODE_SUCCESS,
        Err(error) => {
            eprintln!("{error}");
            revive_common::EXIT_CODE_FAILURE
        }
    })
}

/// The auxiliary `main` function to facilitate the `?` error conversion operator.
fn main_inner() -> anyhow::Result<()> {
    let arguments = Arguments::new();
    arguments.validate()?;

    if arguments.version {
        println!(
<<<<<<< HEAD
            "{} version {}+commit.{} (LLVM build {:?})",
            env!("CARGO_PKG_DESCRIPTION"),
            env!("CARGO_PKG_VERSION"),
            env!("GIT_COMMIT_HASH"),
            inkwell::support::get_llvm_version(),
=======
            "{} version {}",
            env!("CARGO_PKG_DESCRIPTION"),
            revive_solidity::ResolcVersion::default().long
>>>>>>> 4cce4a72
        );
        return Ok(());
    }

    if arguments.license {
        let license_mit = include_str!("../../../../LICENSE-MIT");
        let license_apache = include_str!("../../../../LICENSE-APACHE");

        println!("{}\n{}\n", license_mit, license_apache);
        return Ok(());
    }

    rayon::ThreadPoolBuilder::new()
        .stack_size(RAYON_WORKER_STACK_SIZE)
        .build_global()
        .expect("Thread pool configuration failure");
    inkwell::support::enable_llvm_pretty_stack_trace();
    revive_llvm_context::initialize_target(revive_llvm_context::Target::PVM); // TODO: pass from CLI

    if arguments.recursive_process {
        #[cfg(debug_assertions)]
        if let Some(fname) = arguments.recursive_process_input {
            let mut infile = std::fs::File::open(fname)?;
            return revive_solidity::run_process(Some(&mut infile));
        }

        return revive_solidity::run_process(None);
    }

    let debug_config = match arguments.debug_output_directory {
        Some(ref debug_output_directory) => {
            std::fs::create_dir_all(debug_output_directory.as_path())?;
            Some(revive_llvm_context::DebugConfig::new(
                debug_output_directory.to_owned(),
            ))
        }
        None => None,
    };

    let (input_files, remappings) = arguments.split_input_files_and_remappings()?;

    let suppressed_warnings = match arguments.suppress_warnings {
        Some(warnings) => Some(revive_solidity::Warning::try_from_strings(
            warnings.as_slice(),
        )?),
        None => None,
    };

    let mut solc = revive_solidity::SolcCompiler::new(
        arguments
            .solc
            .unwrap_or_else(|| revive_solidity::SolcCompiler::DEFAULT_EXECUTABLE_NAME.to_owned()),
    )?;

    let evm_version = match arguments.evm_version {
        Some(evm_version) => Some(revive_common::EVMVersion::try_from(evm_version.as_str())?),
        None => None,
    };

    let mut optimizer_settings = match arguments.optimization {
        Some(mode) => revive_llvm_context::OptimizerSettings::try_from_cli(mode)?,
        None => revive_llvm_context::OptimizerSettings::cycles(),
    };
    if arguments.fallback_to_optimizing_for_size {
        optimizer_settings.enable_fallback_to_size();
    }
    optimizer_settings.is_verify_each_enabled = arguments.llvm_verify_each;
    optimizer_settings.is_debug_logging_enabled = arguments.llvm_debug_logging;
    optimizer_settings.emit_debug_info = arguments.emit_source_debug_info;

    let include_metadata_hash = match arguments.metadata_hash {
        Some(metadata_hash) => {
            let metadata =
                revive_llvm_context::PolkaVMMetadataHash::from_str(metadata_hash.as_str())?;
            metadata != revive_llvm_context::PolkaVMMetadataHash::None
        }
        None => true,
    };

    let build = if arguments.yul {
        revive_solidity::yul(
            input_files.as_slice(),
            &mut solc,
            optimizer_settings,
            include_metadata_hash,
            debug_config,
        )
    } else if arguments.llvm_ir {
        revive_solidity::llvm_ir(
            input_files.as_slice(),
            optimizer_settings,
            include_metadata_hash,
            debug_config,
        )
    } else if arguments.standard_json {
        revive_solidity::standard_json(
            &mut solc,
            arguments.detect_missing_libraries,
            arguments.force_evmla,
            arguments.base_path,
            arguments.include_paths,
            arguments.allow_paths,
            debug_config,
        )?;
        return Ok(());
    } else if let Some(format) = arguments.combined_json {
        revive_solidity::combined_json(
            format,
            input_files.as_slice(),
            arguments.libraries,
            &mut solc,
            evm_version,
            !arguments.disable_solc_optimizer,
            optimizer_settings,
            arguments.force_evmla,
            include_metadata_hash,
            arguments.base_path,
            arguments.include_paths,
            arguments.allow_paths,
            remappings,
            suppressed_warnings,
            debug_config,
            arguments.output_directory,
            arguments.overwrite,
        )?;
        return Ok(());
    } else {
        revive_solidity::standard_output(
            input_files.as_slice(),
            arguments.libraries,
            &mut solc,
            evm_version,
            !arguments.disable_solc_optimizer,
            optimizer_settings,
            arguments.force_evmla,
            include_metadata_hash,
            arguments.base_path,
            arguments.include_paths,
            arguments.allow_paths,
            remappings,
            suppressed_warnings,
            debug_config,
        )
    }?;

    if let Some(output_directory) = arguments.output_directory {
        std::fs::create_dir_all(&output_directory)?;

        build.write_to_directory(
            &output_directory,
            arguments.output_assembly,
            arguments.output_binary,
            arguments.overwrite,
        )?;

        eprintln!(
            "Compiler run successful. Artifact(s) can be found in directory {output_directory:?}."
        );
    } else if arguments.output_assembly || arguments.output_binary {
        for (path, contract) in build.contracts.into_iter() {
            if arguments.output_assembly {
                let assembly_text = contract.build.assembly_text;

                println!("Contract `{}` assembly:\n\n{}", path, assembly_text);
            }
            if arguments.output_binary {
                println!(
                    "Contract `{}` bytecode: 0x{}",
                    path,
                    hex::encode(contract.build.bytecode)
                );
            }
        }
    } else {
        eprintln!("Compiler run successful. No output requested. Use --asm and --bin flags.");
    }

    Ok(())
}<|MERGE_RESOLUTION|>--- conflicted
+++ resolved
@@ -31,17 +31,9 @@
 
     if arguments.version {
         println!(
-<<<<<<< HEAD
-            "{} version {}+commit.{} (LLVM build {:?})",
-            env!("CARGO_PKG_DESCRIPTION"),
-            env!("CARGO_PKG_VERSION"),
-            env!("GIT_COMMIT_HASH"),
-            inkwell::support::get_llvm_version(),
-=======
             "{} version {}",
             env!("CARGO_PKG_DESCRIPTION"),
             revive_solidity::ResolcVersion::default().long
->>>>>>> 4cce4a72
         );
         return Ok(());
     }
