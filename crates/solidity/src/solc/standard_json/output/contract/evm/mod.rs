--- conflicted
+++ resolved
@@ -29,14 +29,10 @@
     /// Is reset by that of PolkaVM before yielding the compiled project artifacts.
     #[serde(skip_serializing_if = "Option::is_none")]
     pub bytecode: Option<Bytecode>,
-<<<<<<< HEAD
     /// The deployed bytecode of the contract.
     /// It is overwritten by PolkaVM before yielding the compiled project artifacts,
     /// and set to the value of the contract's bytecode.
-=======
-    /// The contract deployed bytecode.
     #[serde(skip_serializing_if = "Option::is_none")]
->>>>>>> e56feb95
     pub deployed_bytecode: Option<DeployedBytecode>,
     /// The contract function signatures.
     #[serde(default, skip_serializing_if = "Option::is_none")]
