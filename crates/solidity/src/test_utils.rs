//! Common utility used for in frontend and integration tests.
use std::collections::BTreeMap;
use std::collections::BTreeSet;
use std::collections::HashMap;
use std::path::PathBuf;
use std::sync::Mutex;

use once_cell::sync::Lazy;

use crate::project::Project;
use crate::solc::pipeline::Pipeline as SolcPipeline;
use crate::solc::solc_compiler::SolcCompiler;
use crate::solc::standard_json::input::settings::optimizer::Optimizer as SolcStandardJsonInputSettingsOptimizer;
use crate::solc::standard_json::input::settings::selection::Selection as SolcStandardJsonInputSettingsSelection;
use crate::solc::standard_json::input::Input as SolcStandardJsonInput;
use crate::solc::standard_json::output::contract::evm::bytecode::Bytecode;
use crate::solc::standard_json::output::contract::evm::bytecode::DeployedBytecode;
use crate::solc::standard_json::output::Output as SolcStandardJsonOutput;
use crate::solc::Compiler;
use crate::warning::Warning;

static PVM_BLOB_CACHE: Lazy<Mutex<HashMap<CachedBlob, Vec<u8>>>> = Lazy::new(Default::default);
static EVM_BLOB_CACHE: Lazy<Mutex<HashMap<CachedBlob, Vec<u8>>>> = Lazy::new(Default::default);
static EVM_RUNTIME_BLOB_CACHE: Lazy<Mutex<HashMap<CachedBlob, Vec<u8>>>> =
    Lazy::new(Default::default);

const DEBUG_CONFIG: revive_llvm_context::DebugConfig =
    revive_llvm_context::DebugConfig::new(None, true);

#[derive(Hash, PartialEq, Eq)]
struct CachedBlob {
    contract_name: String,
    solc_optimizer_enabled: bool,
    pipeline: SolcPipeline,
}

/// Checks if the required executables are present in `${PATH}`.
fn check_dependencies() {
    for executable in [
        crate::r#const::DEFAULT_EXECUTABLE_NAME,
        SolcCompiler::DEFAULT_EXECUTABLE_NAME,
    ]
    .iter()
    {
        assert!(
            which::which(executable).is_ok(),
            "The `{executable}` executable not found in ${{PATH}}"
        );
    }
}

/// Builds the Solidity project and returns the standard JSON output.
pub fn build_solidity(
    sources: BTreeMap<String, String>,
    libraries: BTreeMap<String, BTreeMap<String, String>>,
    remappings: Option<BTreeSet<String>>,
    pipeline: SolcPipeline,
    optimizer_settings: revive_llvm_context::OptimizerSettings,
) -> anyhow::Result<SolcStandardJsonOutput> {
    build_solidity_with_options(
        sources,
        libraries,
        remappings,
        pipeline,
        optimizer_settings,
        true,
    )
}

/// Builds the Solidity project and returns the standard JSON output.
/// Gives control over additional options:
/// - `solc_optimizer_enabled`: Whether to use the `solc` optimizer
pub fn build_solidity_with_options(
    sources: BTreeMap<String, String>,
    libraries: BTreeMap<String, BTreeMap<String, String>>,
    remappings: Option<BTreeSet<String>>,
    pipeline: SolcPipeline,
    optimizer_settings: revive_llvm_context::OptimizerSettings,
    solc_optimizer_enabled: bool,
) -> anyhow::Result<SolcStandardJsonOutput> {
    check_dependencies();

    inkwell::support::enable_llvm_pretty_stack_trace();
    revive_llvm_context::initialize_target(revive_llvm_context::Target::PVM);
    let _ = crate::process::native_process::EXECUTABLE
        .set(PathBuf::from(crate::r#const::DEFAULT_EXECUTABLE_NAME));

    let mut solc = SolcCompiler::new(SolcCompiler::DEFAULT_EXECUTABLE_NAME.to_owned())?;
    let solc_version = solc.version()?;

    let input = SolcStandardJsonInput::try_from_sources(
        None,
        sources.clone(),
        libraries.clone(),
        remappings,
        SolcStandardJsonInputSettingsSelection::new_required(pipeline),
        SolcStandardJsonInputSettingsOptimizer::new(
            solc_optimizer_enabled,
            None,
            &solc_version.default,
            false,
        ),
        None,
        pipeline == SolcPipeline::Yul,
        None,
    )?;

    let mut output = solc.standard_json(input, pipeline, None, vec![], None)?;

    let project =
        output.try_to_project(sources, libraries, pipeline, &solc_version, &DEBUG_CONFIG)?;

    let build: crate::Build = project.compile(optimizer_settings, false, DEBUG_CONFIG)?;
    build.write_to_standard_json(&mut output, &solc_version)?;

    Ok(output)
}

/// Build a Solidity contract and get the EVM code
pub fn build_solidity_with_options_evm(
    sources: BTreeMap<String, String>,
    libraries: BTreeMap<String, BTreeMap<String, String>>,
    remappings: Option<BTreeSet<String>>,
    pipeline: SolcPipeline,
    solc_optimizer_enabled: bool,
) -> anyhow::Result<BTreeMap<String, (Bytecode, DeployedBytecode)>> {
    check_dependencies();

    inkwell::support::enable_llvm_pretty_stack_trace();
    revive_llvm_context::initialize_target(revive_llvm_context::Target::PVM);
    let _ = crate::process::native_process::EXECUTABLE
        .set(PathBuf::from(crate::r#const::DEFAULT_EXECUTABLE_NAME));

    let mut solc = SolcCompiler::new(SolcCompiler::DEFAULT_EXECUTABLE_NAME.to_owned())?;
    let solc_version = solc.version()?;

    let input = SolcStandardJsonInput::try_from_sources(
        None,
        sources.clone(),
        libraries.clone(),
        remappings,
        SolcStandardJsonInputSettingsSelection::new_required(pipeline),
        SolcStandardJsonInputSettingsOptimizer::new(
            solc_optimizer_enabled,
            None,
            &solc_version.default,
            false,
        ),
        None,
        pipeline == SolcPipeline::Yul,
        None,
    )?;

    let mut output = solc.standard_json(input, pipeline, None, vec![], None)?;

    let mut contracts = BTreeMap::new();
    if let Some(files) = output.contracts.as_mut() {
        for (_, file) in files.iter_mut() {
            for (name, contract) in file.iter_mut() {
                if let Some(evm) = contract.evm.as_mut() {
                    let (Some(bytecode), Some(deployed_bytecode)) =
                        (evm.bytecode.as_ref(), evm.deployed_bytecode.as_ref())
                    else {
                        continue;
                    };
                    contracts.insert(name.clone(), (bytecode.clone(), deployed_bytecode.clone()));
                }
            }
        }
    }

    Ok(contracts)
}

/// Builds the Solidity project and returns the standard JSON output.
pub fn build_solidity_and_detect_missing_libraries(
    sources: BTreeMap<String, String>,
    libraries: BTreeMap<String, BTreeMap<String, String>>,
    pipeline: SolcPipeline,
) -> anyhow::Result<SolcStandardJsonOutput> {
    check_dependencies();

    inkwell::support::enable_llvm_pretty_stack_trace();
    revive_llvm_context::initialize_target(revive_llvm_context::Target::PVM);
    let _ = crate::process::native_process::EXECUTABLE
        .set(PathBuf::from(crate::r#const::DEFAULT_EXECUTABLE_NAME));

    let mut solc = SolcCompiler::new(SolcCompiler::DEFAULT_EXECUTABLE_NAME.to_owned())?;
    let solc_version = solc.version()?;

    let input = SolcStandardJsonInput::try_from_sources(
        None,
        sources.clone(),
        libraries.clone(),
        None,
        SolcStandardJsonInputSettingsSelection::new_required(pipeline),
        SolcStandardJsonInputSettingsOptimizer::new(true, None, &solc_version.default, false),
        None,
        pipeline == SolcPipeline::Yul,
        None,
    )?;

    let mut output = solc.standard_json(input, pipeline, None, vec![], None)?;

    let project =
        output.try_to_project(sources, libraries, pipeline, &solc_version, &DEBUG_CONFIG)?;

    let missing_libraries = project.get_missing_libraries();
    missing_libraries.write_to_standard_json(&mut output, &solc.version()?)?;

    Ok(output)
}

/// Checks if the Yul project can be built without errors.
pub fn build_yul(source_code: &str) -> anyhow::Result<()> {
    check_dependencies();

    inkwell::support::enable_llvm_pretty_stack_trace();
    revive_llvm_context::initialize_target(revive_llvm_context::Target::PVM);
    let optimizer_settings = revive_llvm_context::OptimizerSettings::none();

<<<<<<< HEAD
    let project = Project::try_from_yul_string::<SolcCompiler>(
        PathBuf::from("test.yul").as_path(),
        source_code,
        None,
    )?;
    let _build = project.compile(optimizer_settings, false, None)?;
=======
    let project =
        Project::try_from_yul_string(PathBuf::from("test.yul").as_path(), source_code, None)?;
    let _build = project.compile(optimizer_settings, false, DEBUG_CONFIG)?;
>>>>>>> 01b5ed5b

    Ok(())
}

/// Checks if the built Solidity project contains the given warning.
pub fn check_solidity_warning(
    source_code: &str,
    warning_substring: &str,
    libraries: BTreeMap<String, BTreeMap<String, String>>,
    pipeline: SolcPipeline,
    skip_for_revive_edition: bool,
    suppressed_warnings: Option<Vec<Warning>>,
) -> anyhow::Result<bool> {
    check_dependencies();

    let mut solc = SolcCompiler::new(SolcCompiler::DEFAULT_EXECUTABLE_NAME.to_owned())?;
    let solc_version = solc.version()?;
    if skip_for_revive_edition && solc_version.l2_revision.is_some() {
        return Ok(true);
    }

    let mut sources = BTreeMap::new();
    sources.insert("test.sol".to_string(), source_code.to_string());
    let input = SolcStandardJsonInput::try_from_sources(
        None,
        sources.clone(),
        libraries,
        None,
        SolcStandardJsonInputSettingsSelection::new_required(pipeline),
        SolcStandardJsonInputSettingsOptimizer::new(true, None, &solc_version.default, false),
        None,
        pipeline == SolcPipeline::Yul,
        suppressed_warnings,
    )?;

    let output = solc.standard_json(input, pipeline, None, vec![], None)?;
    let contains_warning = output
        .errors
        .ok_or_else(|| anyhow::anyhow!("Solidity compiler messages not found"))?
        .iter()
        .any(|error| error.formatted_message.contains(warning_substring));

    Ok(contains_warning)
}

/// Compile the blob of `contract_name` found in given `source_code`.
/// The `solc` optimizer will be enabled
pub fn compile_blob(contract_name: &str, source_code: &str) -> Vec<u8> {
    compile_blob_with_options(contract_name, source_code, true, SolcPipeline::Yul)
}

/// Compile the EVM bin-runtime of `contract_name` found in given `source_code`.
/// The `solc` optimizer will be enabled
pub fn compile_evm_bin_runtime(contract_name: &str, source_code: &str) -> Vec<u8> {
    compile_evm(contract_name, source_code, true, true)
}

/// Compile the EVM bin of `contract_name` found in given `source_code`.
/// The `solc` optimizer will be enabled
pub fn compile_evm_deploy_code(
    contract_name: &str,
    source_code: &str,
    solc_optimizer_enabled: bool,
) -> Vec<u8> {
    compile_evm(contract_name, source_code, solc_optimizer_enabled, false)
}

fn compile_evm(
    contract_name: &str,
    source_code: &str,
    solc_optimizer_enabled: bool,
    runtime: bool,
) -> Vec<u8> {
    let pipeline = SolcPipeline::Yul;
    let id = CachedBlob {
        contract_name: contract_name.to_owned(),
        pipeline,
        solc_optimizer_enabled,
    };

    let cache = if runtime {
        &EVM_RUNTIME_BLOB_CACHE
    } else {
        &EVM_BLOB_CACHE
    };
    if let Some(blob) = cache.lock().unwrap().get(&id) {
        return blob.clone();
    }

    let file_name = "contract.sol";
    let contracts = build_solidity_with_options_evm(
        [(file_name.into(), source_code.into())].into(),
        Default::default(),
        None,
        pipeline,
        solc_optimizer_enabled,
    )
    .expect("source should compile");
    let object = &contracts
        .get(contract_name)
        .unwrap_or_else(|| panic!("contract '{}' didn't produce bin-runtime", contract_name));
    let code = if runtime {
        object.1.object.as_str()
    } else {
        object.0.object.as_str()
    };
    let blob = hex::decode(code).expect("code shold be hex encoded");

    cache.lock().unwrap().insert(id, blob.clone());

    blob
}

/// Compile the blob of `contract_name` found in given `source_code`.
pub fn compile_blob_with_options(
    contract_name: &str,
    source_code: &str,
    solc_optimizer_enabled: bool,
    pipeline: SolcPipeline,
) -> Vec<u8> {
    let id = CachedBlob {
        contract_name: contract_name.to_owned(),
        solc_optimizer_enabled,
        pipeline,
    };

    if let Some(blob) = PVM_BLOB_CACHE.lock().unwrap().get(&id) {
        return blob.clone();
    }

    let file_name = "contract.sol";
    let contracts = build_solidity_with_options(
        [(file_name.into(), source_code.into())].into(),
        Default::default(),
        None,
        pipeline,
        revive_llvm_context::OptimizerSettings::cycles(),
        solc_optimizer_enabled,
    )
    .expect("source should compile")
    .contracts
    .expect("source should contain at least one contract");

    let bytecode = contracts[file_name][contract_name]
        .evm
        .as_ref()
        .expect("source should produce EVM output")
        .bytecode
        .as_ref()
        .expect("source should produce assembly text")
        .object
        .as_str();
    let blob = hex::decode(bytecode).expect("hex encoding should always be valid");

    PVM_BLOB_CACHE.lock().unwrap().insert(id, blob.clone());

    blob
}<|MERGE_RESOLUTION|>--- conflicted
+++ resolved
@@ -219,18 +219,12 @@
     revive_llvm_context::initialize_target(revive_llvm_context::Target::PVM);
     let optimizer_settings = revive_llvm_context::OptimizerSettings::none();
 
-<<<<<<< HEAD
     let project = Project::try_from_yul_string::<SolcCompiler>(
         PathBuf::from("test.yul").as_path(),
         source_code,
         None,
     )?;
-    let _build = project.compile(optimizer_settings, false, None)?;
-=======
-    let project =
-        Project::try_from_yul_string(PathBuf::from("test.yul").as_path(), source_code, None)?;
     let _build = project.compile(optimizer_settings, false, DEBUG_CONFIG)?;
->>>>>>> 01b5ed5b
 
     Ok(())
 }
