--- conflicted
+++ resolved
@@ -2,13 +2,10 @@
 use std::collections::BTreeMap;
 use std::collections::BTreeSet;
 use std::path::PathBuf;
-<<<<<<< HEAD
 use std::str::FromStr;
-=======
 use std::sync::Mutex;
 
 use once_cell::sync::Lazy;
->>>>>>> 4cce4a72
 
 use crate::compiler::pipeline::Pipeline as SolcPipeline;
 use crate::compiler::solc::SolcCompiler;
@@ -19,10 +16,7 @@
 use crate::compiler::standard_json::output::Output as SolcStandardJsonOutput;
 use crate::compiler::Compiler;
 use crate::project::Project;
-<<<<<<< HEAD
 use crate::warning::Warning;
-
-=======
 use crate::solc::pipeline::Pipeline as SolcPipeline;
 use crate::solc::standard_json::input::settings::optimizer::Optimizer as SolcStandardJsonInputSettingsOptimizer;
 use crate::solc::standard_json::input::settings::selection::Selection as SolcStandardJsonInputSettingsSelection;
@@ -45,7 +39,6 @@
     pipeline: SolcPipeline,
 }
 
->>>>>>> 4cce4a72
 /// Checks if the required executables are present in `${PATH}`.
 fn check_dependencies() {
     for executable in [
@@ -229,18 +222,9 @@
     revive_llvm_context::initialize_target(revive_llvm_context::Target::PVM);
     let optimizer_settings = revive_llvm_context::OptimizerSettings::none();
 
-<<<<<<< HEAD
-    let project = Project::try_from_yul_string::<SolcCompiler>(
-        PathBuf::from("test.yul").as_path(),
-        source_code,
-        None,
-    )?;
-    let _build = project.compile(optimizer_settings, false, false, false, None)?;
-=======
     let project =
-        Project::try_from_yul_string(PathBuf::from("test.yul").as_path(), source_code, None)?;
+        Project::try_from_yul_string::<SolcCompiler>(PathBuf::from("test.yul").as_path(), source_code, None)?;
     let _build = project.compile(optimizer_settings, false, None)?;
->>>>>>> 4cce4a72
 
     Ok(())
 }
@@ -284,8 +268,6 @@
         .any(|error| error.formatted_message.contains(warning_substring));
 
     Ok(contains_warning)
-<<<<<<< HEAD
-=======
 }
 
 /// Compile the blob of `contract_name` found in given `source_code`.
@@ -400,5 +382,4 @@
     PVM_BLOB_CACHE.lock().unwrap().insert(id, blob.clone());
 
     blob
->>>>>>> 4cce4a72
 }