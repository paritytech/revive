const { test, expect } = require("@playwright/test");
const fs = require("fs");
const path = require("path");

function loadFixture(fixture) {
  const fixturePath = path.resolve(__dirname, `../fixtures/${fixture}`);
  return JSON.parse(fs.readFileSync(fixturePath, "utf-8"));
}

async function loadTestPage(page) {
  await page.goto("http://127.0.0.1:8080");
  const outputElement = page.locator("#output");
  await outputElement.waitFor({ state: "visible" });
  await page.setContent("");
}

async function runWorker(page, input) {
  return await page.evaluate((input) => {
    return new Promise((resolve, reject) => {
      const worker = new Worker("worker.js");
      worker.postMessage(JSON.stringify(input));

      worker.onmessage = (event) => {
        resolve(event.data.output);
        worker.terminate();
      };

      worker.onerror = (error) => {
        reject(error.message || error);
        worker.terminate();
      };
    });
  }, input);
}

<<<<<<< HEAD
test("should successfully compile valid Solidity code in browser", async ({
  page,
}) => {
  await loadTestPage(page);
  const standardInput = loadFixture("storage.json");
=======
test('should successfully compile valid Solidity code in the browser', async ({ page }) => {
  await page.goto("http://127.0.0.1:8080");
  await page.setContent("");
  const standardInput = loadFixture('storage.json')
>>>>>>> 374563bb
  const result = await runWorker(page, standardInput);

  expect(typeof result).toBe("string");
  let output = JSON.parse(result);
  expect(output).toHaveProperty("contracts");
  expect(output.contracts["fixtures/storage.sol"]).toHaveProperty("Storage");
  expect(output.contracts["fixtures/storage.sol"].Storage).toHaveProperty(
    "abi",
  );
  expect(output.contracts["fixtures/storage.sol"].Storage).toHaveProperty(
    "evm",
  );
  expect(output.contracts["fixtures/storage.sol"].Storage.evm).toHaveProperty(
    "bytecode",
  );
});

<<<<<<< HEAD
test("should successfully compile large valid Solidity code in browser", async ({
  page,
  browserName,
}) => {
  if (browserName === "firefox") {
    // Skipping tests with large contracts on Firefox due to out-of-memory issues.
    test.skip();
  }
  await loadTestPage(page);
  const standardInput = loadFixture("token.json");
=======
test('should successfully compile large valid Solidity code in the browser', async ({ page }) => {
  await page.goto("http://127.0.0.1:8080");
  await page.setContent("");
  const standardInput = loadFixture('token.json')
>>>>>>> 374563bb
  const result = await runWorker(page, standardInput);

  expect(typeof result).toBe("string");
  let output = JSON.parse(result);
  expect(output).toHaveProperty("contracts");
  expect(output.contracts["fixtures/token.sol"]).toHaveProperty("MyToken");
  expect(output.contracts["fixtures/token.sol"].MyToken).toHaveProperty("abi");
  expect(output.contracts["fixtures/token.sol"].MyToken).toHaveProperty("evm");
  expect(output.contracts["fixtures/token.sol"].MyToken.evm).toHaveProperty(
    "bytecode",
  );
});

<<<<<<< HEAD
test("should throw an error for invalid Solidity code in browser", async ({
  page,
}) => {
  await loadTestPage(page);
  const standardInput = loadFixture("invalid_contract_content.json");
=======
test('should throw an error for invalid Solidity code in the browser', async ({ page }) => {
  await page.goto("http://127.0.0.1:8080");
  await page.setContent("");
  const standardInput = loadFixture('invalid_contract_content.json')
>>>>>>> 374563bb
  const result = await runWorker(page, standardInput);

  expect(typeof result).toBe("string");
  let output = JSON.parse(result);
  expect(output).toHaveProperty("errors");
  expect(Array.isArray(output.errors)).toBeTruthy(); // Check if it's an array
  expect(output.errors.length).toBeGreaterThan(0);
  expect(output.errors[0]).toHaveProperty("type");
  expect(output.errors[0].type).toContain("ParserError");
});

<<<<<<< HEAD
test("should return not found error for missing imports in browser", async ({
  page,
}) => {
  await loadTestPage(page);
  const standardInput = loadFixture("missing_import.json");
=======
test('should return not found error for missing imports in the browser', async ({page}) => {
  await page.goto("http://127.0.0.1:8080");
  await page.setContent("");
  const standardInput = loadFixture('missing_import.json')
>>>>>>> 374563bb
  const result = await runWorker(page, standardInput);

  expect(typeof result).toBe("string");
  let output = JSON.parse(result);
  expect(output).toHaveProperty("errors");
  expect(Array.isArray(output.errors)).toBeTruthy(); // Check if it's an array
  expect(output.errors.length).toBeGreaterThan(0);
<<<<<<< HEAD
  expect(output.errors[0]).toHaveProperty("message");
  expect(output.errors[0].message).toContain(
    'Source "nonexistent/console.sol" not found',
  );
=======
  expect(output.errors[0]).toHaveProperty('message');
  expect(output.errors[0].message).toContain('Source "nonexistent/console.sol" not found');
});

test('should successfully compile a valid Solidity contract that instantiates another contract in the browser', async ({ page }) => {
  await page.goto("http://127.0.0.1:8080");
  await page.setContent("");
  const standardInput = loadFixture('instantiate.json')
  const result = await runWorker(page, standardInput);
  
  expect(typeof result).toBe('string');
  let output = JSON.parse(result);
  expect(output).toHaveProperty('contracts');
  expect(output.contracts['fixtures/instantiate.sol']).toHaveProperty('ChildContract');
  expect(output.contracts['fixtures/instantiate.sol'].ChildContract).toHaveProperty('abi');
  expect(output.contracts['fixtures/instantiate.sol'].ChildContract).toHaveProperty('evm');
  expect(output.contracts['fixtures/instantiate.sol'].ChildContract.evm).toHaveProperty('bytecode');
  expect(output.contracts['fixtures/instantiate.sol']).toHaveProperty('MainContract');
  expect(output.contracts['fixtures/instantiate.sol'].MainContract).toHaveProperty('abi');
  expect(output.contracts['fixtures/instantiate.sol'].MainContract).toHaveProperty('evm');
  expect(output.contracts['fixtures/instantiate.sol'].MainContract.evm).toHaveProperty('bytecode');
});

test('should successfully compile a valid Solidity contract that instantiates the token contracts in the browser', async ({ page }) => {
  await page.goto("http://127.0.0.1:8080");
  await page.setContent("");
  const standardInput = loadFixture('instantiate_tokens.json')
  const result = await runWorker(page, standardInput);

  expect(typeof result).toBe('string');
  let output = JSON.parse(result);
  expect(output).toHaveProperty('contracts');
  expect(output.contracts['fixtures/instantiate_tokens.sol']).toHaveProperty('TokensFactory');
  expect(output.contracts['fixtures/instantiate_tokens.sol'].TokensFactory).toHaveProperty('abi');
  expect(output.contracts['fixtures/instantiate_tokens.sol'].TokensFactory).toHaveProperty('evm');
  expect(output.contracts['fixtures/instantiate_tokens.sol'].TokensFactory.evm).toHaveProperty('bytecode');
>>>>>>> 374563bb
});<|MERGE_RESOLUTION|>--- conflicted
+++ resolved
@@ -33,18 +33,11 @@
   }, input);
 }
 
-<<<<<<< HEAD
 test("should successfully compile valid Solidity code in browser", async ({
   page,
 }) => {
   await loadTestPage(page);
   const standardInput = loadFixture("storage.json");
-=======
-test('should successfully compile valid Solidity code in the browser', async ({ page }) => {
-  await page.goto("http://127.0.0.1:8080");
-  await page.setContent("");
-  const standardInput = loadFixture('storage.json')
->>>>>>> 374563bb
   const result = await runWorker(page, standardInput);
 
   expect(typeof result).toBe("string");
@@ -62,7 +55,6 @@
   );
 });
 
-<<<<<<< HEAD
 test("should successfully compile large valid Solidity code in browser", async ({
   page,
   browserName,
@@ -73,12 +65,6 @@
   }
   await loadTestPage(page);
   const standardInput = loadFixture("token.json");
-=======
-test('should successfully compile large valid Solidity code in the browser', async ({ page }) => {
-  await page.goto("http://127.0.0.1:8080");
-  await page.setContent("");
-  const standardInput = loadFixture('token.json')
->>>>>>> 374563bb
   const result = await runWorker(page, standardInput);
 
   expect(typeof result).toBe("string");
@@ -92,18 +78,11 @@
   );
 });
 
-<<<<<<< HEAD
 test("should throw an error for invalid Solidity code in browser", async ({
   page,
 }) => {
   await loadTestPage(page);
   const standardInput = loadFixture("invalid_contract_content.json");
-=======
-test('should throw an error for invalid Solidity code in the browser', async ({ page }) => {
-  await page.goto("http://127.0.0.1:8080");
-  await page.setContent("");
-  const standardInput = loadFixture('invalid_contract_content.json')
->>>>>>> 374563bb
   const result = await runWorker(page, standardInput);
 
   expect(typeof result).toBe("string");
@@ -115,18 +94,11 @@
   expect(output.errors[0].type).toContain("ParserError");
 });
 
-<<<<<<< HEAD
 test("should return not found error for missing imports in browser", async ({
   page,
 }) => {
   await loadTestPage(page);
   const standardInput = loadFixture("missing_import.json");
-=======
-test('should return not found error for missing imports in the browser', async ({page}) => {
-  await page.goto("http://127.0.0.1:8080");
-  await page.setContent("");
-  const standardInput = loadFixture('missing_import.json')
->>>>>>> 374563bb
   const result = await runWorker(page, standardInput);
 
   expect(typeof result).toBe("string");
@@ -134,19 +106,14 @@
   expect(output).toHaveProperty("errors");
   expect(Array.isArray(output.errors)).toBeTruthy(); // Check if it's an array
   expect(output.errors.length).toBeGreaterThan(0);
-<<<<<<< HEAD
   expect(output.errors[0]).toHaveProperty("message");
   expect(output.errors[0].message).toContain(
     'Source "nonexistent/console.sol" not found',
   );
-=======
-  expect(output.errors[0]).toHaveProperty('message');
-  expect(output.errors[0].message).toContain('Source "nonexistent/console.sol" not found');
 });
 
 test('should successfully compile a valid Solidity contract that instantiates another contract in the browser', async ({ page }) => {
-  await page.goto("http://127.0.0.1:8080");
-  await page.setContent("");
+  await loadTestPage(page);
   const standardInput = loadFixture('instantiate.json')
   const result = await runWorker(page, standardInput);
   
@@ -164,8 +131,7 @@
 });
 
 test('should successfully compile a valid Solidity contract that instantiates the token contracts in the browser', async ({ page }) => {
-  await page.goto("http://127.0.0.1:8080");
-  await page.setContent("");
+  await loadTestPage(page);
   const standardInput = loadFixture('instantiate_tokens.json')
   const result = await runWorker(page, standardInput);
 
@@ -176,5 +142,4 @@
   expect(output.contracts['fixtures/instantiate_tokens.sol'].TokensFactory).toHaveProperty('abi');
   expect(output.contracts['fixtures/instantiate_tokens.sol'].TokensFactory).toHaveProperty('evm');
   expect(output.contracts['fixtures/instantiate_tokens.sol'].TokensFactory.evm).toHaveProperty('bytecode');
->>>>>>> 374563bb
 });